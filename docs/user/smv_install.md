--- conflicted
+++ resolved
@@ -35,20 +35,12 @@
 
 ## Install SMV using curl
 ```bash
-<<<<<<< HEAD
 $ curl https://raw.githubusercontent.com/TresAmigosSD/SMV/v2.1.1.3/tools/smv-install | bash -s -- -spark
-=======
-$ curl https://raw.githubusercontent.com/TresAmigosSD/SMV/v1.5.2.18/tools/smv-install | bash -s -- -spark
->>>>>>> 155f8566
 ```
 
 ## Install SMV using wget
 ```bash
-<<<<<<< HEAD
 $ wget -qO- https://raw.githubusercontent.com/TresAmigosSD/SMV/v2.1.1.3/tools/smv-install | bash -s -- -spark
-=======
-$ wget -qO- https://raw.githubusercontent.com/TresAmigosSD/SMV/v1.5.2.18/tools/smv-install | bash -s -- -spark
->>>>>>> 155f8566
 ```
 If curl/wget method doesn't work, we can use "sbt assembly" to build SMV by ourselves.
 
