--- conflicted
+++ resolved
@@ -35,20 +35,12 @@
 
 ## Install SMV using curl
 ```bash
-<<<<<<< HEAD
 $ curl https://raw.githubusercontent.com/TresAmigosSD/SMV/v2.1.1.3/tools/smv-install | bash -s -- -spark
-=======
-$ curl https://raw.githubusercontent.com/TresAmigosSD/SMV/v1.5.2.15/tools/smv-install | bash -s -- -spark
->>>>>>> 930f68f9
 ```
 
 ## Install SMV using wget
 ```bash
-<<<<<<< HEAD
 $ wget -qO- https://raw.githubusercontent.com/TresAmigosSD/SMV/v2.1.1.3/tools/smv-install | bash -s -- -spark
-=======
-$ wget -qO- https://raw.githubusercontent.com/TresAmigosSD/SMV/v1.5.2.15/tools/smv-install | bash -s -- -spark
->>>>>>> 930f68f9
 ```
 If curl/wget method doesn't work, we can use "sbt assembly" to build SMV by ourselves.
 
