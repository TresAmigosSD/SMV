# SMV Python Porting Progress Tracking

## Framework
  * [x] SmvCsvFile
<<<<<<< HEAD
  * [x] SmvMultiCsvFile
  * [x] SmvCsvStringData
  * [x] SmvHiveTable
  * [x] SmvModule
  * [x] SmvModuleLink
  * [x] SmvExtModuleLink
  * [x] SmvOutput
  * [x] SmvExtDataSet
=======
  * [x] SmvHiveTable
  * [x] SmvModule
  * [x] SmvOutput
  * [ ] SmvModuleLink
>>>>>>> ce8d496d

## DataFrame Helpers
  * [x] `smvSelectPlus((col("a") + 1).alias("b"))`
  * [x] `smvSelectMinus("a")`
  * [x] `smvJoinByKey(df2, ["k1"], "inner")`
  * [x] `smvJoinMultipleByKey(["k1"], "inner")`
  * [x] `smvHashSample("k", 0.02)`
  * [x] `smvDedupByKey("k1", "k2")`
  * [x] `smvDedupByKeyWithOrder("k1", "k2")(col("t").desc())`
  * [x] `smvRenameField(("o", "n"), ("o2", "n2"))`
  * [x] `smvUnion(df2, df3)`
  * [x] `smvExpandStruct("c1", "c2")`
  * [x] `smvGroupBy("k1", "k2")`
  * [x] `smvDiscoverPK()`
  * [x] `smvDumpDF()`
  * [x] `smvUnpivot("colx", "coly", "colx")`

## SmvGroupedData Helper
  * [x] `smvTopNRecs(10, col("t").desc(), col("a").asc())`
  * [x] `smvPivotSum(["city"], ["pop"], ["ny", "la", "sd", "sf"])`
  * [x] `smvPivotCoalesce(["city"], ["pop"], ["ny", "la", "sd", "sf"])`
  * [x] `smvFillNullWithPreValue(col("T").asc())("V")`

## DataFrame Helper in Shell
  * [x] `smvEdd()`
  * [x] `smvHist("k")`
  * [x] `smvConcatHist(["k1", "k2"])`
  * [x] `smvFreqHist("k")`
  * [x] `smvCountHist("k")`
  * [x] `smvBinHist(("k", 100.0))`
  * [x] `smvEddCompare(otherDf)`

## Column Helpers
  * [x] `smvIsAllIn("value 1", "value 2")`
  * [x] `smvIsAnyIn("value 1", "value 2")`
  * [x] `smvStrToTimestamp("yyyyMMdd")`
  * [x] `smvMonth`
  * [x] `smvYear`
  * [x] `smvQuarter`
  * [x] `smvDayOfMonth`
  * [x] `smvDayOfYear`
  * [x] `smvHour`
  * [x] `smvPlusDays`
  * [x] `smvPlusWeeks`
  * [x] `smvPlusMonths`
  * [x] `smvPlusYears`
  * [x] `smvDay70`
  * [x] `smvMonth70`
  * [x] `smvNullSub`

## Misc in Shell
  * [x] `pdf("com.mycomp.myapp.mypythonfile.mymodule")`
  * [x] `ddf("com.mycomp.myapp.myscalamodule")`
  * [x] `openHive("hiveDBname.hivetableName")`
  * [x] `openCsv("path/to/csvFile.csv")`
  * [x] `app.createDF("a:String", "a;b;c")`

**Note** To keep an eye on the progress, please check `python/smv.py`.<|MERGE_RESOLUTION|>--- conflicted
+++ resolved
@@ -2,21 +2,10 @@
 
 ## Framework
   * [x] SmvCsvFile
-<<<<<<< HEAD
-  * [x] SmvMultiCsvFile
-  * [x] SmvCsvStringData
-  * [x] SmvHiveTable
-  * [x] SmvModule
-  * [x] SmvModuleLink
-  * [x] SmvExtModuleLink
-  * [x] SmvOutput
-  * [x] SmvExtDataSet
-=======
   * [x] SmvHiveTable
   * [x] SmvModule
   * [x] SmvOutput
   * [ ] SmvModuleLink
->>>>>>> ce8d496d
 
 ## DataFrame Helpers
   * [x] `smvSelectPlus((col("a") + 1).alias("b"))`
