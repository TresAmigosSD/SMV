--- conflicted
+++ resolved
@@ -31,24 +31,12 @@
 
 # install smv and spark and move them into /usr/lib dir.
 RUN cd /projects &&\
-<<<<<<< HEAD
     wget -qO- https://raw.githubusercontent.com/TresAmigosSD/SMV/v2.1.1.3/tools/smv-install | bash -s -- -spark &&\
-=======
-    wget -qO- https://raw.githubusercontent.com/TresAmigosSD/SMV/v1.5.2.18/tools/smv-install | bash -s -- -spark &&\
->>>>>>> 155f8566
     mkdir -p /usr/lib &&\
     mv SMV_* /usr/lib/SMV &&\
     mv spark-* /usr/lib/spark
 
 # installs python packages.
-<<<<<<< HEAD
-<<<<<<< HEAD
-=======
-# TODO: use requirements.txt from image downloaded above once 1.5.2.14 is out.
->>>>>>> origin/master
-=======
-# TODO: use requirements.txt from image downloaded above once 1.5.2.18 is out.
->>>>>>> 155f8566
 RUN pip install --upgrade pip
 RUN pip install -r /usr/lib/SMV/docker/smv/requirements.txt
 
