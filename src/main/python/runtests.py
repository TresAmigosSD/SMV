#
# This file is licensed under the Apache License, Version 2.0
# (the "License"); you may not use this file except in compliance with
# the License.  You may obtain a copy of the License at
#
#    http://www.apache.org/licenses/LICENSE-2.0
#
# Unless required by applicable law or agreed to in writing, software
# distributed under the License is distributed on an "AS IS" BASIS,
# WITHOUT WARRANTIES OR CONDITIONS OF ANY KIND, either express or implied.
# See the License for the specific language governing permissions and
# limitations under the License.
<<<<<<< HEAD

from unittest import *

from pyspark import SparkContext, SparkConf
from pyspark.sql import SparkSession

from pyspark.java_gateway import launch_gateway

=======
>>>>>>> 8ba4f50b
import sys
from unittest import *

<<<<<<< HEAD
# shared spark and sql context
class TestConfig(object):
    @classmethod
    def sparkSession(cls):
        if not hasattr(cls, "spark"):
            # We can't use the SparkSession Builder here, since we need to call
            # Scala side's SmvTestHive.createContext to create the HiveTestContext's
            # SparkSession.
            # So we need to
            #   * Create a java_gateway
            #   * Create a SparkConf using the jgw (since without it SparkContext will ignore the given conf)
            #   * Create python SparkContext using the SparkConf (so we can specify the warehouse.dir)
            #   * Create Scala side HiveTestContext SparkSession
            #   * Create python SparkSession
            jgw = launch_gateway(None)
            jvm = jgw.jvm
            sConf = SparkConf(False, _jvm=jvm).set("spark.sql.test", "")\
                  .set("spark.sql.hive.metastore.barrierPrefixes",
                    "org.apache.spark.sql.hive.execution.PairSerDe")\
                  .set("spark.sql.warehouse.dir", "file:///tmp/smv_hive_test")\
                  .set("spark.ui.enabled", "false")
            sc = SparkContext(master="local[1]", appName="SMV Python Test", conf=sConf, gateway=jgw).getOrCreate()
            jss = sc._jvm.org.apache.spark.sql.hive.test.SmvTestHive.createContext(sc._jsc.sc())
            cls.spark = SparkSession(sc, jss.sparkSession())
        return cls.spark

    @classmethod
    def sparkContext(cls):
        return cls.sparkSession().sparkContext


    @classmethod
    def tearDown(cls):
        cls.sparkContext()._jvm.org.apache.spark.sql.hive.test.SmvTestHive.destroyContext()
        cls.spark.stop()
        del cls.spark
=======
from test_support.testconfig import TestConfig
>>>>>>> 8ba4f50b

if __name__ == "__main__":
    print("Testing with Python " + sys.version)

    TestPath = "./src/test/python"
    SrcPath = "./src/main/python"

    loader = TestLoader()

    if (len(TestConfig.test_names()) == 0):
        suite = loader.discover(TestPath)
    else:
        sys.path.append(TestPath)
        suite = loader.loadTestsFromNames(TestConfig.test_names())

    result = TextTestRunner(verbosity=2).run(suite)
    print("result is ", result)
    exit(len(result.errors) + len(result.failures))<|MERGE_RESOLUTION|>--- conflicted
+++ resolved
@@ -10,60 +10,9 @@
 # WITHOUT WARRANTIES OR CONDITIONS OF ANY KIND, either express or implied.
 # See the License for the specific language governing permissions and
 # limitations under the License.
-<<<<<<< HEAD
-
-from unittest import *
-
-from pyspark import SparkContext, SparkConf
-from pyspark.sql import SparkSession
-
-from pyspark.java_gateway import launch_gateway
-
-=======
->>>>>>> 8ba4f50b
 import sys
 from unittest import *
-
-<<<<<<< HEAD
-# shared spark and sql context
-class TestConfig(object):
-    @classmethod
-    def sparkSession(cls):
-        if not hasattr(cls, "spark"):
-            # We can't use the SparkSession Builder here, since we need to call
-            # Scala side's SmvTestHive.createContext to create the HiveTestContext's
-            # SparkSession.
-            # So we need to
-            #   * Create a java_gateway
-            #   * Create a SparkConf using the jgw (since without it SparkContext will ignore the given conf)
-            #   * Create python SparkContext using the SparkConf (so we can specify the warehouse.dir)
-            #   * Create Scala side HiveTestContext SparkSession
-            #   * Create python SparkSession
-            jgw = launch_gateway(None)
-            jvm = jgw.jvm
-            sConf = SparkConf(False, _jvm=jvm).set("spark.sql.test", "")\
-                  .set("spark.sql.hive.metastore.barrierPrefixes",
-                    "org.apache.spark.sql.hive.execution.PairSerDe")\
-                  .set("spark.sql.warehouse.dir", "file:///tmp/smv_hive_test")\
-                  .set("spark.ui.enabled", "false")
-            sc = SparkContext(master="local[1]", appName="SMV Python Test", conf=sConf, gateway=jgw).getOrCreate()
-            jss = sc._jvm.org.apache.spark.sql.hive.test.SmvTestHive.createContext(sc._jsc.sc())
-            cls.spark = SparkSession(sc, jss.sparkSession())
-        return cls.spark
-
-    @classmethod
-    def sparkContext(cls):
-        return cls.sparkSession().sparkContext
-
-
-    @classmethod
-    def tearDown(cls):
-        cls.sparkContext()._jvm.org.apache.spark.sql.hive.test.SmvTestHive.destroyContext()
-        cls.spark.stop()
-        del cls.spark
-=======
 from test_support.testconfig import TestConfig
->>>>>>> 8ba4f50b
 
 if __name__ == "__main__":
     print("Testing with Python " + sys.version)
