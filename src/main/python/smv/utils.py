#
# This file is licensed under the Apache License, Version 2.0
# (the "License"); you may not use this file except in compliance with
# the License.  You may obtain a copy of the License at
#
#    http://www.apache.org/licenses/LICENSE-2.0
#
# Unless required by applicable law or agreed to in writing, software
# distributed under the License is distributed on an "AS IS" BASIS,
# WITHOUT WARRANTIES OR CONDITIONS OF ANY KIND, either express or implied.
# See the License for the specific language governing permissions and
# limitations under the License.

from pyspark.sql.column import Column
from pyspark.sql import DataFrame

def for_name(name):
    """Dynamically load a class by its name.

    Equivalent to Java's Class.forName
    """
    lastdot = name.rfind('.')

    if lastdot == -1:
        modname = name
    else:
        modname = name[:lastdot]

    mod = __import__(modname)
    for comp in name.split('.')[1:]:
        mod = getattr(mod, comp)
    return mod

def smv_copy_array(sc, *cols):
    """Copy Python list to appropriate Java array
    """
    if (len(cols) == 0):        # may need to pass the correct java type somehow
        return sc._gateway.new_array(sc._jvm.java.lang.String, 0)

    elem = cols[0]
    if is_string(elem):
        jcols = sc._gateway.new_array(sc._jvm.java.lang.String, len(cols))
        for i in range(0, len(jcols)):
            jcols[i] = cols[i]
    elif isinstance(elem, Column):
        jcols = sc._gateway.new_array(sc._jvm.org.apache.spark.sql.Column, len(cols))
        for i in range(0, len(jcols)):
            jcols[i] = cols[i]._jc
<<<<<<< HEAD
    elif (isinstance(elem, DataFrame)):
        jcols = sc._gateway.new_array(sc._jvm.org.apache.spark.sql.Dataset, len(cols))
=======
    elif isinstance(elem, DataFrame):
        jcols = sc._gateway.new_array(sc._jvm.org.apache.spark.sql.DataFrame, len(cols))
>>>>>>> 65dcff97
        for i in range(0, len(jcols)):
            jcols[i] = cols[i]._jdf
    elif isinstance(elem, list): # a list of list
        # use Java List as the outermost container; an Array[Array]
        # will not always work, because the inner list may be of
        # different lengths
        jcols = sc._jvm.java.util.ArrayList()
        for i in range(0, len(cols)):
            jcols.append(smv_copy_array(sc, *cols[i]))
    elif isinstance(elem, tuple):
        jcols = sc._jvm.java.util.ArrayList()
        for i in range(0, len(cols)):
            # Use Java List for tuple
            je = sc._jvm.java.util.ArrayList()
            for e in cols[i]: je.append(e)
            jcols.append(je)
    else:
        raise RuntimeError("Cannot copy array of type", type(elem))

    return jcols

def check_socket(port):
    """Check whether the given port is open to bind"""
    import socket
    from contextlib import closing

    with closing(socket.socket(socket.AF_INET, socket.SOCK_STREAM)) as sock:
        try:
            sock.bind(('', port))
        except:
            #Port is not open
            res = False
        else:
            #Port is open
            res = True

    return res

def is_string(obj):
    """Check whether object is a string type with Python 2 and Python 3 compatibility
    """
    # See http://www.rfk.id.au/blog/entry/preparing-pyenchant-for-python-3/
    try:
        return isinstance(obj, basestring)
    except:
        return isinstance(obj, str)

# If using Python 2, prefer cPickle because it is faster
# If using Python 3, there is no cPickle (cPickle is now the implementation of pickle)
# see https://docs.python.org/3.1/whatsnew/3.0.html#library-changes
try:
    pickle_lib = __import__("cPickle")
except ImportError:
    pickle_lib = __import__("pickle")<|MERGE_RESOLUTION|>--- conflicted
+++ resolved
@@ -46,13 +46,8 @@
         jcols = sc._gateway.new_array(sc._jvm.org.apache.spark.sql.Column, len(cols))
         for i in range(0, len(jcols)):
             jcols[i] = cols[i]._jc
-<<<<<<< HEAD
     elif (isinstance(elem, DataFrame)):
         jcols = sc._gateway.new_array(sc._jvm.org.apache.spark.sql.Dataset, len(cols))
-=======
-    elif isinstance(elem, DataFrame):
-        jcols = sc._gateway.new_array(sc._jvm.org.apache.spark.sql.DataFrame, len(cols))
->>>>>>> 65dcff97
         for i in range(0, len(jcols)):
             jcols[i] = cols[i]._jdf
     elif isinstance(elem, list): # a list of list
