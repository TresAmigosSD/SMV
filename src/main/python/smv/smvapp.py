#
# This file is licensed under the Apache License, Version 2.0
# (the "License"); you may not use this file except in compliance with
# the License.  You may obtain a copy of the License at
#
#    http://www.apache.org/licenses/LICENSE-2.0
#
# Unless required by applicable law or agreed to in writing, software
# distributed under the License is distributed on an "AS IS" BASIS,
# WITHOUT WARRANTIES OR CONDITIONS OF ANY KIND, either express or implied.
# See the License for the specific language governing permissions and
# limitations under the License.

"""SmvApp entry class
This module provides the main SMV Python entry point ``SmvPy`` class and a singleton `smvApp`.
It is equivalent to ``SmvApp`` on Scala side
"""
from datetime import datetime
import os
import sys
import traceback
import json

from py4j.java_gateway import java_import, JavaObject, CallbackServerParameters

from pyspark import SparkContext
from pyspark.sql import SparkSession, DataFrame


from smv.datasetrepo import DataSetRepoFactory
from smv.utils import smv_copy_array, check_socket
from smv.error import SmvRuntimeError, SmvDqmValidationError
import smv.helpers
from smv.utils import FileObjInputStream
from smv.runinfo import SmvRunInfoCollector
from py4j.protocol import Py4JJavaError

class SmvApp(object):
    """The Python representation of SMV.

    Its singleton instance is created later in the containing module
    and is named smvApp

    Adds `java_imports` to the namespace in the JVM gateway in
    SparkContext (in pyspark).  It also creates an instance of
    SmvPyClient.

    """

    # Singleton instance of SmvApp
    _instance = None

    # default rel path for python sources from appDir
    SRC_PROJECT_PATH = "src/main/python"
    # default location for py UDL's in smv projects
    SRC_LIB_PATH = "library"

    @classmethod
    def getInstance(cls):
        if cls._instance is None:
            raise SmvRuntimeError("An instance of SmvApp has not been created")
        else:
            return cls._instance

    @classmethod
    def createInstance(cls, arglist, _sparkSession = None):
        """Create singleton instance. Also returns the instance.
        """
        cls._instance = cls(arglist, _sparkSession)
        return cls._instance

    @classmethod
    def setInstance(cls, app):
        """Set the singleton instance.
        """
        cls._instance = app

    def __init__(self, arglist, _sparkSession = None):
        self.sparkSession = SparkSession.builder.\
                    enableHiveSupport().\
                    getOrCreate() if _sparkSession is None else _sparkSession

        #self.prepend_source("src/main/python")

        sc = self.sparkSession.sparkContext
        sc.setLogLevel("ERROR")

        self.sc = sc
        self.sqlContext = self.sparkSession._wrapped
        self._jvm = sc._jvm

        from py4j.java_gateway import java_import
        java_import(self._jvm, "org.tresamigos.smv.ColumnHelper")
        java_import(self._jvm, "org.tresamigos.smv.SmvDFHelper")
        java_import(self._jvm, "org.tresamigos.smv.dqm.*")
        java_import(self._jvm, "org.tresamigos.smv.panel.*")
        java_import(self._jvm, "org.tresamigos.smv.python.SmvPythonHelper")
        java_import(self._jvm, "org.tresamigos.smv.SmvRunInfoCollector")
        java_import(self._jvm, "org.tresamigos.smv.SmvHDFS")

        self.j_smvPyClient = self.create_smv_pyclient(arglist)

        # shortcut is meant for internal use only
        self.j_smvApp = self.j_smvPyClient.j_smvApp()
        self.log = self.j_smvApp.log()

        # AFTER app is available but BEFORE stages,
        # use the dynamically configured app dir to set the source path, library path
        self.prependDefaultDirs()

        # issue #429 set application name from smv config
        sc._conf.setAppName(self.appName())

        # user may choose a port for the callback server
        gw = sc._gateway
        cbsp = self.j_smvPyClient.callbackServerPort()
        cbs_port = cbsp.get() if cbsp.isDefined() else gw._python_proxy_port

        # check wither the port is in-use or not. Try 10 times, if all fail, error out
        check_counter = 0
        while(not check_socket(cbs_port) and check_counter < 10):
            cbs_port += 1
            check_counter += 1

        if (not check_socket(cbs_port)):
            raise SmvRuntimeError("Start Python callback server failed. Port {0}-{1} are all in use".format(cbs_port - check_counter, cbs_port))

        if "_callback_server" not in gw.__dict__ or gw._callback_server is None:
            print("Starting Py4j callback server on port {0}".format(cbs_port))
<<<<<<< HEAD
            gw.shutdown_callback_server() # in case another has already started
            gw.start_callback_server(CallbackServerParameters(
                port=cbs_port,
                daemonize=True,
                daemonize_connections=True
            ))
=======
            gw.callback_server_parameters.eager_load = True
            gw.callback_server_parameters.daemonize = True
            gw.callback_server_parameters.daemonize_connections = True
            gw.callback_server_parameters.port = cbs_port
            gw.start_callback_server(gw.callback_server_parameters)
            gw._callback_server.port = cbs_port
>>>>>>> 6feb3394
            gw._python_proxy_port = gw._callback_server.port
            # get the GatewayServer object in JVM by ID
            jgws = JavaObject("GATEWAY_SERVER", gw._gateway_client)
            # update the port of CallbackClient with real port
            gw.jvm.SmvPythonHelper.updatePythonGatewayPort(jgws, gw._python_proxy_port)

        self.repoFactory = DataSetRepoFactory(self)
        self.j_smvPyClient.registerRepoFactory('Python', self.repoFactory)

        # Initialize DataFrame and Column with helper methods
        smv.helpers.init_helpers()


    def exception_handling(func):
        """ Decorator function to catch Py4JJavaError and raise SmvDqmValidationError if any.
            Otherwise just pass through the original exception
        """
        def func_wrapper(*args, **kwargs):
            try:
                return func(*args, **kwargs)
            except Py4JJavaError as e:
                if (e.java_exception and e.java_exception.getClass().getName() == "org.tresamigos.smv.dqm.SmvDqmValidationError"):
                    dqmValidationResult = json.loads(e.java_exception.getMessage())
                    raise SmvDqmValidationError(dqmValidationResult)
                else:
                    raise e
        return func_wrapper

    def prependDefaultDirs(self):
        """ Ensure that mods in src/main/python and library/ are discoverable.
            If we add more default dirs, we'll make this a set
        """
        self.prepend_source(self.SRC_LIB_PATH)
        self.prepend_source(self.SRC_PROJECT_PATH)

    def removeDefaultDirs(self):
        """ The cleanup version of prependDefaultDirs
        """
        self.remove_source(self.SRC_PROJECT_PATH)
        self.remove_source(self.SRC_LIB_PATH)

    def appName(self):
        return self.j_smvApp.smvConfig().appName()

    def config(self):
        return self.j_smvApp.smvConfig()

    def setAppDir(self, appDir):
        """ SMV's equivalent of 'cd' for app dirs. """
        self.removeDefaultDirs()

        # this call sets the scala side's picture of app dir and forces
        # the app properties to be read from disk and reevaluated
        self.j_smvPyClient.setAppDir(appDir)

        # this call will use the dynamic appDir that we just set ^
        # to change sys.path, allowing py modules, UDL's to be discovered by python
        self.prependDefaultDirs()

    def setDynamicRunConfig(self, runConfig):
        self.j_smvPyClient.setDynamicRunConfig(runConfig)

    def getCurrentProperties(self, raw = False):
        """ Python dict of current megred props
            defaultProps ++ appConfProps ++ homeConfProps ++ usrConfProps ++ cmdLineProps ++ dynamicRunConfig
            Where right wins out in map merge. Pass optional raw param = True to get json string instead
        """
        merged_json = self.j_smvPyClient.mergedPropsJSON()
        return merged_json if raw else json.loads(merged_json)

    def stages(self):
        """Stages is a function as they can be set dynamically on an SmvApp instance"""
        return self.j_smvPyClient.stages()
    
    def userLibs(self):
        """Return dynamically set smv.user_libraries from conf"""
        return self.j_smvPyClient.userLibs()

    def appId(self):
        return self.config().appId()

    def discoverSchemaAsSmvSchema(self, path, csvAttributes, n=100000):
        """Discovers the schema of a .csv file and returns a Scala SmvSchema instance

        path --- path to csvfile
        n --- number of records used to discover schema (optional)
        csvAttributes --- Scala CsvAttributes instance (optional)
        """
        return self._jvm.SmvPythonHelper.discoverSchemaAsSmvSchema(path, n, csvAttributes)

    def inputDir(self):
        return self.config().inputDir()

    def getFileNamesByType(self, ftype):
        return self.j_smvApp.getFileNamesByType(self.inputDir(), ftype)

    def getLockStatusForModule(self, name):
        """Returns a dictionary that, if the lock exists for a given module,
        contains the lock file modification time as a datetime object
        under the key 'lockTime'
        """
        retval = dict(self.j_smvPyClient.getLockfileStatusForModule(name))
        if retval.get('lockTime') is not None:
            retval['lockTime'] = datetime.fromtimestamp(long(retva['lockTime'])/1000.0)
        return retval

    def create_smv_pyclient(self, arglist):
        '''
        return a smvPyClient instance
        '''
        # convert python arglist to java String array
        java_args =  smv_copy_array(self.sc, *arglist)
        return self._jvm.org.tresamigos.smv.python.SmvPyClientFactory.init(java_args, self.sparkSession._jsparkSession)

    def get_graph_json(self):
        """Generate a json string representing the dependency graph.
           TODO: need to add a stageName parameter to limit it to a single stage.
        """
        return self.j_smvApp.generateAllGraphJSON()

    def getModuleResult(self, urn, forceRun=False, version=None):
        """Run module and get its result, which may not be a DataFrame
        """
        fqn = urn[urn.find(":")+1:]
        ds = self.repoFactory.createRepo().loadDataSet(fqn)
        df, collector = self.runModule(urn, forceRun, version)
        return ds.df2result(df)

    @exception_handling
    def runModule(self, urn, forceRun=False, version=None, runConfig=None, quickRun=False):
        """Runs either a Scala or a Python SmvModule by its Fully Qualified Name(fqn)

        Use j_smvPyClient instead of j_smvApp directly so we don't
        have to construct SmvRunCollector from the python side.

        Args:
            urn (str): The URN of a module
            forceRun (bool): True if the module should be forced to run even if it has persisted output. False otherwise.
            version (str): The name of the published version to load from
            runConfig (dict): runtime configuration to use when running the module
            quickRun (bool): skip computing dqm+metadata and persisting csv

        Example:
            To get just the dataframe of the module:
                dataframe = smvApp.runModule('mod:package.module.SmvModuleClass')[0]
            To get both the dataframe and the run info collector:
                dataframe, collector = smvApp.runModule('mod:package.module.SmvModuleClass')

        Returns:
            (DataFrame, SmvRunInfoCollector) tuple
            - DataFrame is the computed result of the module
            - SmvRunInfoCollector contains additional information
              about the run, such as validation results.
        """
        # TODO call setDynamicRunConfig() here not on scala side
        java_result = self.j_smvPyClient.runModule(urn, forceRun, self.scalaOption(version), runConfig, quickRun)
        return (DataFrame(java_result.df(), self.sqlContext),
                SmvRunInfoCollector(java_result.collector()) )

    @exception_handling
    def runModuleByName(self, name, forceRun=False, version=None, runConfig=None, quickRun=False):
        """Runs a SmvModule by its name (can be partial FQN)

        See the `runModule` method above

        Args:
            name (str): The unique name of a module. Does not have to be the FQN.
            forceRun (bool): True if the module should be forced to run even if it has persisted output. False otherwise.
            version (str): The name of the published version to load from
            runConfig (dict): runtime configuration to use when running the module
            quickRun (bool): skip computing dqm+metadata and persisting csv

        Returns:
            (DataFrame, SmvRunInfoCollector) tuple
            - DataFrame is the computed result of the module
            - SmvRunInfoCollector contains additional information
              about the run, such as validation results.
        """
        # TODO call setDynamicRunConfig() here not on scala side
        java_result = self.j_smvPyClient.runModuleByName(name, forceRun, self.scalaOption(version), runConfig, quickRun)
        return (DataFrame(java_result.df(), self.sqlContext),
                SmvRunInfoCollector(java_result.collector()) )

    def getRunInfo(self, urn, runConfig=None):
        """Returns the run information of a module and all its dependencies
        from the last run.

        Unlike the runModule() method, which returns the run
        information just for that run, this method returns the run
        information from the last run.

        If no module was run (e.g. the code did not change, so the
        data is read from persistent storage), the SmRunInfoCollector
        returned from the runModule() method would be empty.  But the
        SmvRunInfoCollector returned from this method would contain
        all latest run information about all dependent modules.

        Args:
            urn (str): urn of target module
            runConfig (dict): runConfig to apply when collecting info. If module
                              was run with a config, the same config needs to be
                              specified here to retrieve the info.

        Returns:
            SmvRunInfoCollector

        """
        java_result = self.j_smvPyClient.getRunInfo(urn, runConfig)
        return SmvRunInfoCollector(java_result)

    def getRunInfoByPartialName(self, name, runConfig):
        """Returns the run information of a module and all its dependencies
        from the last run.

        Unlike the runModule() method, which returns the run
        information just for that run, this method returns the run
        information from the last run.

        If no module was run (e.g. the code did not change, so the
        data is read from persistent storage), the SmRunInfoCollector
        returned from the runModule() method would be empty.  But the
        SmvRunInfoCollector returned from this method would contain
        all latest run information about all dependent modules.

        Args:
            name (str): unique suffix to fqn of target module
            runConfig (dict): runConfig to apply when collecting info. If module
                              was run with a config, the same config needs to be
                              specified here to retrieve the info.

        Returns:
            SmvRunInfoCollector
        """
        java_result = self.j_smvPyClient.getRunInfoByPartialName(name, runConfig)
        return SmvRunInfoCollector(java_result)

    @exception_handling
    def publishModuleToHiveByName(self, name, runConfig=None):
        """Publish an SmvModule to Hive by its name (can be partial FQN)
        """
        return self.j_smvPyClient.publishModuleToHiveByName(name, runConfig)

    def getMetadataJson(self, urn):
        """Returns the metadata for a given urn"""
        return self.j_smvPyClient.getMetadataJson(urn)

    def getMetadataHistoryJson(self, urn):
        """Returns the metadata history for a given urn"""
        return self.j_smvPyClient.getMetadataHistoryJson(urn)

    def inferUrn(self, name):
        return self.j_smvPyClient.inferDS(name).urn().toString()

    def getDsHash(self, name, runConfig):
        """The current hashOfHash for the named module as a hex string

            Args:
                name (str): The uniquen name of a module. Does not have to be the FQN.
                runConfig (dict): runConfig to apply when collecting info. If module
                                  was run with a config, the same config needs to be
                                  specified here to retrieve the correct hash.

            Returns:
                (str): The hashOfHash of the named module
        """
        return self.j_smvPyClient.getDsHash(name, runConfig)

    def copyToHdfs(self, fileobj, destination):
        """Copies the content of a file object to an HDFS location.

        Args:
            fileobj (file object): a file-like object whose content is to be copied,
                such as one returned by open(), or StringIO
            destination (str): specifies the destination path in the hadoop file system

        The file object is expected to have been opened in binary read mode.

        The file object is closed when this function completes.
        """
        src = FileObjInputStream(fileobj)
        self.j_smvPyClient.copyToHdfs(src, destination)

    def urn2fqn(self, urnOrFqn):
        """Extracts the SMV module FQN portion from its URN; if it's already an FQN return it unchanged
        """
        return self.j_smvPyClient.urn2fqn(urnOrFqn)

    def getStageFromModuleFqn(self, fqn):
        """Returns the stage name for a given fqn"""
        return self._jvm.org.tresamigos.smv.ModURN(fqn).getStage().get()

    def outputDir(self):
        return self.j_smvPyClient.outputDir()

    def scalaOption(self, val):
        """Returns a Scala Option containing the value"""
        return self._jvm.scala.Option.apply(val)

    def scalaNone(self):
        """Returns a Scala None value"""
        return self.scalaOption(None)

    def createDF(self, schema, data = None):
        return DataFrame(self.j_smvPyClient.dfFrom(schema, data), self.sqlContext)

    def _mkCsvAttr(self, delimiter=',', quotechar='"', hasHeader=False):
        """Factory method for creating instances of Scala case class CsvAttributes"""
        return self._jvm.org.tresamigos.smv.CsvAttributes(delimiter, quotechar, hasHeader)

    def defaultCsvWithHeader(self):
        return self._mkCsvAttr(hasHeader=True)

    def defaultTsv(self):
        return self._mkCsvAttr(delimiter='\t')

    def defaultTsvWithHeader(self):
        return self._mkCsvAttr(delimier='\t', hasHeader=True)

    def abs_path_for_project_path(self, project_path):
        # Load dynamic app dir from scala
        smvAppDir = self.j_smvApp.smvConfig().appDir()
        return os.path.abspath(os.path.join(smvAppDir, project_path))

    def prepend_source(self, project_path):
        abs_path = self.abs_path_for_project_path(project_path)
        # Source must be added to front of path to make sure it is found first
        sys.path.insert(1, abs_path)
        self.log.debug("Prepended {} to sys.path".format(abs_path))

    def remove_source(self, project_path):
        try:
            abs_path = self.abs_path_for_project_path(project_path)
            sys.path.remove(abs_path)
            self.log.debug("Removed {} from sys.path".format(abs_path))
        except ValueError:
            # ValueError will be raised if the project path was not previously
            # added to the sys.path
            pass

    def run(self):
        self.j_smvApp.run()<|MERGE_RESOLUTION|>--- conflicted
+++ resolved
@@ -127,21 +127,12 @@
 
         if "_callback_server" not in gw.__dict__ or gw._callback_server is None:
             print("Starting Py4j callback server on port {0}".format(cbs_port))
-<<<<<<< HEAD
             gw.shutdown_callback_server() # in case another has already started
             gw.start_callback_server(CallbackServerParameters(
                 port=cbs_port,
                 daemonize=True,
                 daemonize_connections=True
             ))
-=======
-            gw.callback_server_parameters.eager_load = True
-            gw.callback_server_parameters.daemonize = True
-            gw.callback_server_parameters.daemonize_connections = True
-            gw.callback_server_parameters.port = cbs_port
-            gw.start_callback_server(gw.callback_server_parameters)
-            gw._callback_server.port = cbs_port
->>>>>>> 6feb3394
             gw._python_proxy_port = gw._callback_server.port
             # get the GatewayServer object in JVM by ID
             jgws = JavaObject("GATEWAY_SERVER", gw._gateway_client)
