#
# This file is licensed under the Apache License, Version 2.0
# (the "License"); you may not use this file except in compliance with
# the License.  You may obtain a copy of the License at
#
#    http://www.apache.org/licenses/LICENSE-2.0
#
# Unless required by applicable law or agreed to in writing, software
# distributed under the License is distributed on an "AS IS" BASIS,
# WITHOUT WARRANTIES OR CONDITIONS OF ANY KIND, either express or implied.
# See the License for the specific language governing permissions and
# limitations under the License.
import sys
import traceback
import pkgutil
import inspect

<<<<<<< HEAD
from smv.error import SmvRuntimeError
from smv.utils import for_name, smv_copy_array
=======
from error import SmvRuntimeError
from utils import for_name, smv_copy_array
from stacktrace_mixin import with_stacktrace, WithStackTrace
>>>>>>> 431607cd

"""Python implementations of IDataSetRepoPy4J and IDataSetRepoFactoryPy4J interfaces
"""

class DataSetRepoFactory(WithStackTrace):
    def __init__(self, smvApp):
        self.smvApp = smvApp

    @with_stacktrace
    def createRepo(self):
        return DataSetRepo(self.smvApp)

    class Java:
        implements = ['org.tresamigos.smv.IDataSetRepoFactoryPy4J']


class DataSetRepo(WithStackTrace):
    def __init__(self, smvApp):
        self.smvApp = smvApp
        # Remove client modules from sys.modules to force reload of all client
        # code in the new transaction
        self._clear_sys_modules()

    def _clear_sys_modules(self):
        """Clear all client modules from sys.modules
        """
        for fqn in list(sys.modules.keys()):
            for stage_name in self.smvApp.stages:
                if fqn == stage_name or fqn.startswith(stage_name + "."):
                    sys.modules.pop(fqn)
                    break

    # Implementation of IDataSetRepoPy4J loadDataSet, which loads the dataset
    # from the most recent source
    @with_stacktrace
    def loadDataSet(self, fqn):
        ds = for_name(fqn)(self.smvApp)

        # Python issue https://bugs.python.org/issue1218234
        # need to invalidate inspect.linecache to make dataset hash work
        srcfile = inspect.getsourcefile(ds.__class__)
        if srcfile:
            inspect.linecache.checkcache(srcfile)

        return ds

    @with_stacktrace
    def dataSetsForStage(self, stageName):
        return self._moduleUrnsForStage(stageName, lambda obj: obj.IsSmvDataSet)

    def _moduleUrnsForStage(self, stageName, fn):
        # `walk_packages` can generate AttributeError if the system has
        # Gtk modules, which are not designed to use with reflection or
        # introspection. Best action to take in this situation is probably
        # to simply suppress the error.
        def err(name): pass
        # print("Error importing module %s" % name)
        # t, v, tb = sys.exc_info()
        # print("type is {0}, value is {1}".format(t, v))
        buf = []
        # import the stage and only walk the packages in the path of that stage, recursively
        try:
            stagemod = __import__(stageName)
        except:
            # may be a scala-only stage
            pass
        else:
            for loader, name, is_pkg in pkgutil.walk_packages(stagemod.__path__, stagemod.__name__ + '.' , onerror=err):
                # The additional "." is necessary to prevent false positive, e.g. stage_2.M1 matches stage
                if name.startswith(stageName + ".") and not is_pkg:
                    pymod = __import__(name)
                    for c in name.split('.')[1:]:
                        pymod = getattr(pymod, c)

                    for n in dir(pymod):
                        obj = getattr(pymod, n)
                        try:
                            # Class should have an fqn which begins with the stageName.
                            # Each package will contain among other things all of
                            # the modules that were imported into it, and we need
                            # to exclude these (so that we only count each module once)
                            if fn(obj) and obj.fqn().startswith(name):
                                buf.append(obj.urn())
                        except AttributeError:
                            continue

        return smv_copy_array(self.smvApp.sc, *buf)

    def notFound(self, modUrn, msg):
        raise ValueError("dataset [{0}] is not found in {1}: {2}".format(modUrn, self.__class__.__name__, msg))

    class Java:
        implements = ['org.tresamigos.smv.IDataSetRepoPy4J']<|MERGE_RESOLUTION|>--- conflicted
+++ resolved
@@ -15,14 +15,9 @@
 import pkgutil
 import inspect
 
-<<<<<<< HEAD
 from smv.error import SmvRuntimeError
 from smv.utils import for_name, smv_copy_array
-=======
-from error import SmvRuntimeError
-from utils import for_name, smv_copy_array
-from stacktrace_mixin import with_stacktrace, WithStackTrace
->>>>>>> 431607cd
+from smv.stacktrace_mixin import with_stacktrace, WithStackTrace
 
 """Python implementations of IDataSetRepoPy4J and IDataSetRepoFactoryPy4J interfaces
 """
