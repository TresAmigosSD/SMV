--- conflicted
+++ resolved
@@ -162,14 +162,14 @@
         # iterate over the attributes of the module, looking for SmvGenericModules
         for obj_name in dir(pymod):
             obj = getattr(pymod, obj_name)
-            self.smvApp.log.debug("Inspecting {} ({})".format(obj_name, type(obj)))
+            smv.logger.debug("Inspecting {} ({})".format(obj_name, type(obj)))
 
             # skip non-class objects
             if not inspect.isclass(obj):
                 continue
 
             if not is_matching(obj):
-                self.smvApp.log.debug("Ignoring {} because it is not a match.".format(obj_name))
+                smv.logger.debug("Ignoring {} because it is not a match.".format(obj_name))
                 continue
 
             obj_fqn = obj.__module__ + "." + obj.__name__
@@ -180,7 +180,7 @@
             obj_declared_in_pymod = obj_fqn.startswith(pymod_name)
 
             if not obj_declared_in_pymod:
-                self.smvApp.log.debug("Ignoring {} because it was not "
+                smv.logger.debug("Ignoring {} because it was not "
                                         "declared in {}. (Note: it may "
                                         "be collected from another module)"
                                         .format(obj_name, pymod_name))
@@ -193,12 +193,12 @@
                 # abc labels methods as abstract via the attribute __isabstractmethod__
                 is_abstract_method = lambda attr: getattr(attr, "__isabstractmethod__", False)
                 abstract_methods = [name for name, _ in inspect.getmembers(obj, is_abstract_method)]
-                self.smvApp.log.debug("Ignoring {} because it is abstract ({} undefined)"
+                smv.logger.debug("Ignoring {} because it is abstract ({} undefined)"
                                         .format(obj_name, ", ".join(abstract_methods)))
 
                 continue
 
-            self.smvApp.log.debug("Collecting " + obj_name)
+            smv.logger.debug("Collecting " + obj_name)
             matching_classes.append(obj)
 
         return matching_classes
@@ -228,59 +228,8 @@
             if pymod_name.startswith(stageName + "."):
                 smv.logger.debug("Searching for SmvGenericModules in " + repr(pymod))
 
-<<<<<<< HEAD
                 gen_modules = self._matchingClassesInPyModule(pymod, is_generic_module)
                 urns.extend([obj.urn() for obj in gen_modules])
-=======
-                # iterate over the attributes of the module, looking for SmvGenericModules
-                for obj_name in dir(pymod):
-                    obj = getattr(pymod, obj_name)
-                    smv.logger.debug("Inspecting {} ({})".format(obj_name, type(obj)))
-                    # We try to access the IsSmvDataSet attribute of the object.
-                    # if it does not exist, we will catch the the AttributeError
-                    # and skip the object, as it is not an SmvGenericModules. We
-                    # specifically check that IsSmvDataSet is identical to
-                    # True, because some objects like Py4J's JavaObject override
-                    # __getattr__ to **always** return something (so IsSmvDataSet
-                    # maybe truthy even though the object is not an SmvGenericModules).
-                    try:
-                        obj_is_smv_dataset = (obj.IsSmvDataSet is True)
-                    except AttributeError:
-                        obj_is_smv_dataset = False
-
-                    if not obj_is_smv_dataset:
-                        smv.logger.debug("Ignoring {} because it is not an "
-                                              "SmvGenericModules".format(obj_name))
-                        continue
-
-                    # Class should have an fqn which begins with the stageName.
-                    # Each package will contain all of the modules, classes, etc.
-                    # that were imported into it, and we need to exclude these
-                    # (so that we only count each module once)
-                    obj_declared_in_stage = obj.fqn().startswith(pymod_name)
-
-                    if not obj_declared_in_stage:
-                        smv.logger.debug("Ignoring {} because it was not "
-                                              "declared in {}. (Note: it may "
-                                              "be collected from another stage)"
-                                              .format(obj_name, pymod_name))
-                        continue
-
-                    # Class should not be an ABC
-                    obj_is_abstract = inspect.isabstract(obj)
-
-                    if obj_is_abstract:
-                        # abc labels methods as abstract via the attribute __isabstractmethod__
-                        is_abstract_method = lambda attr: getattr(attr, "__isabstractmethod__", False)
-                        abstract_methods = [name for name, _ in inspect.getmembers(obj, is_abstract_method)]
-                        smv.logger.debug("Ignoring {} because it is abstract ({} undefined)"
-                                              .format(obj_name, ", ".join(abstract_methods)))
-
-                        continue
-
-                    smv.logger.debug("Collecting " + obj_name)
-                    urns.append(obj.urn())
->>>>>>> 9a3feb9b
 
         return urns
 
