#
# This file is licensed under the Apache License, Version 2.0
# (the "License"); you may not use this file except in compliance with
# the License.  You may obtain a copy of the License at
#
#    http://www.apache.org/licenses/LICENSE-2.0
#
# Unless required by applicable law or agreed to in writing, software
# distributed under the License is distributed on an "AS IS" BASIS,
# WITHOUT WARRANTIES OR CONDITIONS OF ANY KIND, either express or implied.
# See the License for the specific language governing permissions and
# limitations under the License.

import sys
import os
import fnmatch
import re
import glob
import json
from flask import Flask, request, jsonify
from smvapp import SmvApp, SmvApp
import compileall

app = Flask(__name__)

# ---------- Helper Functions ---------- #

def get_output_dir():
    output_dir =SmvApp.getInstance()outputDir()
    if (output_dir.startswith('file://')):
        output_dir = output_dir[7:]
    return output_dir

def get_latest_file_dir(output_dir, module_name, suffix):
    '''
    There could be multiple output snapshots for a module in the output dir, like:
        com.mycompany.myproj.stage1.employment.PythonEmploymentByState_13e82a9b.csv
        com.mycompany.myproj.stage1.employment.PythonEmploymentByState_51d96a9b.csv
        ...
    This function is to find the latest output version for certain module.
    '''
    latest_file_dir = max([f for f in os.listdir(output_dir) \
        if f.startswith(module_name) and f.endswith(suffix)], \
        key=lambda f: os.path.getctime(os.path.join(output_dir, f)))
    return os.path.join(output_dir, latest_file_dir)

def read_file_dir(file_dir, limit=999999999):
    '''
    "file_dir" is the data/schema path of SMV output. The SMV output is split into
    multiple parts and stored under "file_dir" like part-00001, part-00002...
    This function is to read lines of all the files and return them as a list.
    User can use the "limit" parameter to return the first n lines.
    '''
    lines = []
    for file in glob.glob('%s/part-*' % file_dir):
        with open(file, 'rb') as readfile:
            for line in readfile.readlines():
                lines.append(line.rstrip())
                if len(lines) >= limit:
                    break
        if len(lines) >= limit:
            break
    return lines

def get_module_code_file_mapping():
    '''
    This function returns a dictionary where the key is the module name and the
    value is the absolute file path of this module.
    '''
    def get_all_files_with_suffix(path, suffix):
        '''
        This function recurseively searches for all the files with certain
        suffix under certain path and return the absolute file names in a list.
        '''
        matches = []
        for root, dirnames, filenames in os.walk(path):
            for filename in fnmatch.filter(filenames, '*.%s' % suffix):
                matches.append(os.path.join(root, filename))
        return matches

    def get_module_file_mapping(files, patterns):
        module_dict = {}
        # compile the patterns
        patterns = [re.compile(pattern) for pattern in patterns]
        for file in files:
            with open(file, 'rb') as readfile:
                for line in readfile.readlines():
                    # in Python 3, readlines() return a bytes-like object
                    if sys.version >= '3': line = line.decode()
                    for pattern in patterns:
                        m = pattern.search(line)
                        if m:
                            module_name = m.group(1).strip()
                            file_name = file
                            fqn = get_fqn(module_name, file_name)
                            if (fqn):
                                module_dict[fqn] = file_name
        return module_dict

    def get_fqn(module_name, file_name):
        '''
        "module_name" is like "EmploymentByState".
        "file_name" is the absolute file path containing this module, like
            "/xxx/xxx/MyApp/src/main/scala/com/mycompany/myproj/stage1/EmploymentByState.scala".
        This function will return the fqn of the module, like
            "com.mycompany.myproj.stage1.EmploymentByState".
        It will work for both scala and python modules.
        '''
        sep = os.path.sep
        patterns = [
            '(.+?)%s(.+?)$' % sep.join(['src', 'main', 'scala', '']),
            '(.+?)%s(.+?)$' % sep.join(['src', 'main', 'python', '']),
        ]
        for pattern in patterns:
            m = re.search(pattern, file_name)
            if m:
                fqn_split = m.group(2).strip().split(sep)
                if fqn_split[-1].endswith('.scala'):
                    fqn_split.pop()
                elif fqn_split[-1].endswith('.py'):
                    fqn_split[-1] = fqn_split[-1][:-3]
                fqn_split.append(module_name)
                fqn = '.'.join(fqn_split)
                return fqn

    code_dir = os.getcwd() + '/src'
    scala_files = get_all_files_with_suffix(code_dir, 'scala')
    python_files = get_all_files_with_suffix(code_dir, 'py')

    files = scala_files + python_files
    patterns = [
        'object (.+?) extends( )+SmvModule\(',
        'object (.+?) extends( )+SmvCsvFile\(',
        'class (.+?)\(SmvPyModule',
        'class (.+?)\(SmvPyCsvFile',
    ]
    module_dict = get_module_file_mapping(files, patterns)
    return module_dict

# ---------- API Definition ---------- #

MODULE_NOT_PROVIDED_ERR = 'ERROR: No module name is provided!'
MODULE_NOT_FOUND_ERR = 'ERROR: Job failed to run. Please check whether the module name is valid!'
MODULE_ALREADY_EXISTS_ERR = 'ERROR: Module already exists!'
TYPE_NOT_PROVIDED_ERR = 'ERROR: No module type is provided!'
TYPE_NOT_SUPPORTED_ERR = 'ERROR: Module type not supported!'
CODE_NOT_PROVIDED_ERR = 'ERROR: No module code is provided!'
JOB_SUCCESS = 'SUCCESS: Job finished.'

@app.route("/api/run_module", methods = ['POST'])
def run_module():
    '''
    body: name = 'xxx' (fqn)
    function: run the module
    '''
    try:
        module_name = request.form['name']
    except:
        raise ValueError(MODULE_NOT_PROVIDED_ERR)

    try:
       SmvApp.getInstance()runModule(module_name.strip())
        return JOB_SUCCESS
    except:
        raise ValueError(MODULE_NOT_FOUND_ERR)

@app.route("/api/get_module_code", methods = ['POST'])
def get_module_code():
    '''
    body: name = 'xxx' (fqn)
    function: return the module's code
    '''
    try:
        module_name = request.form['name']
    except:
        raise ValueError(MODULE_NOT_PROVIDED_ERR)

    try:
        global module_file_map
        if not module_file_map:
            module_file_map = get_module_code_file_mapping()
        file_name = module_file_map[module_name]
        with open(file_name, 'rb') as f:
            res = f.readlines()
        file_content = [line.rstrip() for line in res]
        res = {
            'fileName': file_name,
            'fileContent': file_content,
        }
        return jsonify(res=res)
    except:
        raise ValueError(MODULE_NOT_FOUND_ERR)

@app.route("/api/update_module_code", methods = ['POST'])
def update_module_code():
    '''
    body:
        name = 'xxx' (fqn)
        code = ['line1', 'line2', ...]
    function: update the module's code
    '''
    try:
        module_name = request.form['name']
    except:
        raise ValueError(MODULE_NOT_PROVIDED_ERR)

    try:
        module_code = request.form['code']
    except:
        raise ValueError(CODE_NOT_PROVIDED_ERR)

    global module_file_map
    if not module_file_map:
        module_file_map = get_module_code_file_mapping()

    if (module_file_map.has_key(module_name)):
        file_name = module_file_map[module_name]
        module_code = json.loads(module_code)
        module_code = [line.encode('utf-8') for line in module_code]
        with open(file_name, 'wb') as f:
            f.writelines(os.linesep.join(module_code))
        return JOB_SUCCESS
    else:
        # TODO: deal with new module
        raise ValueError(MODULE_NOT_FOUND_ERR)

@app.route("/api/get_sample_output", methods = ['POST'])
def get_sample_output():
    '''
    body: name = 'xxx' (fqn)
    function: return the module's sample output
    '''
    try:
        module_name = request.form['name']
    except:
        raise ValueError(MODULE_NOT_PROVIDED_ERR)

    try:
        output_dir = get_output_dir()
        latest_dir = get_latest_file_dir(output_dir, module_name, '.csv')
        res = read_file_dir(latest_dir, limit=20)
        return jsonify(res=res)
    except:
        raise ValueError(MODULE_NOT_FOUND_ERR)

@app.route("/api/get_module_schema", methods = ['POST'])
def get_module_schema():
    '''
    body: name = 'xxx' (fqn)
    function: return the module's schema
    '''
    try:
        module_name = request.form['name']
    except:
        raise ValueError(MODULE_NOT_PROVIDED_ERR)

    try:
        output_dir = get_output_dir()
        latest_dir = get_latest_file_dir(output_dir, module_name, '.schema')
        res = read_file_dir(latest_dir)
        return jsonify(res=res)
    except:
        raise ValueError(MODULE_NOT_FOUND_ERR)

@app.route("/api/get_graph_json", methods = ['POST'])
def get_graph_json():
    '''
    body: none
    function: return the json file of the entire dependency graph
    '''
<<<<<<< HEAD
    res = smvPy.get_graph_json()
    return jsonify(graph=res)
=======
    res =SmvApp.getInstance()get_graph_json()
    return jsonify(res=res)
>>>>>>> 05e0871f

@app.route("/api/create_module", methods = ['POST'])
def craete_module():
    '''
    body:
        name = 'xxx' (fqn)
        type = 'xxx' ('scala'/'python'/'sql')
    function:
        1. create code file (if not exists)
        2. add module into module_file_map
    '''
    try:
        module_name = request.form['name'].encode('utf-8')
    except:
        raise ValueError(MODULE_NOT_PROVIDED_ERR)

    try:
        module_type = request.form['type'].encode('utf-8')
    except:
        raise ValueError(TYPE_NOT_PROVIDED_ERR)

    # get module_name and module_code_file mapping
    global module_file_map
    if not module_file_map:
        module_file_map = get_module_code_file_mapping()

    # if module_name already exists, then it is not a new module
    if (module_file_map.has_key(module_name)):
        raise ValueError(MODULE_ALREADY_EXISTS_ERR)

    # get module_code_file for the given module_name
    if (module_type == 'python'):
        main_path = os.getcwd() + '/src/main/python/'
        file_path = '/'.join(module_name.split('.')[:-1])
        suffix = '.py'
    elif (module_type == 'scala'):
        main_path = os.getcwd() + '/src/main/scala/'
        file_path = '/'.join(module_name.split('.'))
        suffix = '.scala'
    else:
        raise ValueError(TYPE_NOT_SUPPORTED_ERR)

    file_full_path = main_path + file_path + suffix

    # create an empty file if the module_code_file not exists
    open(file_full_path, 'a').close()

    # add the new module into module_name and module_code_file mapping
    module_file_map[module_name] = file_full_path

    res = {
        'moduleName': module_name,
    }
    return jsonify(res=res)


if __name__ == "__main__":
    # TODO: should be done by SmvApp (python) automatically.
    codePath = os.path.abspath("src/main/python")
    sys.path.insert(1, codePath)

    # init Smv context
    # TODO: should instantiate SmvApp here instead of callint init directly.
    smvApp = SmvApp()
    smvApp.init([])

    module_file_map = {}

    # start server
    host = os.environ.get('SMV_HOST', '0.0.0.0')
    port = os.environ.get('SMV_PORT', '5000')
    app.run(host=host, port=int(port))<|MERGE_RESOLUTION|>--- conflicted
+++ resolved
@@ -18,7 +18,7 @@
 import glob
 import json
 from flask import Flask, request, jsonify
-from smvapp import SmvApp, SmvApp
+from smv import SmvApp
 import compileall
 
 app = Flask(__name__)
@@ -26,7 +26,7 @@
 # ---------- Helper Functions ---------- #
 
 def get_output_dir():
-    output_dir =SmvApp.getInstance()outputDir()
+    output_dir = SmvApp.getInstance().outputDir()
     if (output_dir.startswith('file://')):
         output_dir = output_dir[7:]
     return output_dir
@@ -159,7 +159,7 @@
         raise ValueError(MODULE_NOT_PROVIDED_ERR)
 
     try:
-       SmvApp.getInstance()runModule(module_name.strip())
+        SmvApp.getInstance().runModule(module_name.strip())
         return JOB_SUCCESS
     except:
         raise ValueError(MODULE_NOT_FOUND_ERR)
@@ -268,13 +268,8 @@
     body: none
     function: return the json file of the entire dependency graph
     '''
-<<<<<<< HEAD
-    res = smvPy.get_graph_json()
+    res = SmvApp.getInstance().get_graph_json()
     return jsonify(graph=res)
-=======
-    res =SmvApp.getInstance()get_graph_json()
-    return jsonify(res=res)
->>>>>>> 05e0871f
 
 @app.route("/api/create_module", methods = ['POST'])
 def craete_module():
@@ -337,9 +332,7 @@
     sys.path.insert(1, codePath)
 
     # init Smv context
-    # TODO: should instantiate SmvApp here instead of callint init directly.
-    smvApp = SmvApp()
-    smvApp.init([])
+    smvApp = SmvApp.createInstance([])
 
     module_file_map = {}
 
