--- conflicted
+++ resolved
@@ -293,15 +293,10 @@
     val validationSet = new ValidationSet(Seq(dqmValidator), isPersistValidateResult)
 
     if (isEphemeral) {
-<<<<<<< HEAD
-      val df = dsDqm.attachTasks(doRun(dsDqm))
-      validator.validate(df, false, moduleValidPath()) // no action before this point
+      val df = dqmValidator.attachTasks(doRun(dqmValidator))
+      validationSet.validate(df, false, moduleValidPath()) // no action before this point
       deleteMetadataOutput
       createMetadata(Some(df)).saveToFile(app.sc, moduleMetaPath())
-=======
-      val df = dqmValidator.attachTasks(doRun(dqmValidator))
-      validationSet.validate(df, false, moduleValidPath()) // no action before this point
->>>>>>> 10425c9b
       df
     } else {
       readPersistedFile().recoverWith {
@@ -310,12 +305,8 @@
           // Delete outputs in case data was partially written previously
           deleteOutputs
           persist(df)
-<<<<<<< HEAD
-          validator.validate(df, true, moduleValidPath()) // has already had action (from persist)
+          validationSet.validate(df, true, moduleValidPath()) // has already had action (from persist)
           createMetadata(Some(df)).saveToFile(app.sc, moduleMetaPath())
-=======
-          validationSet.validate(df, true, moduleValidPath()) // has already had action (from persist)
->>>>>>> 10425c9b
           readPersistedFile()
       }.get
     }
