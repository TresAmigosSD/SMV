--- conflicted
+++ resolved
@@ -535,9 +535,8 @@
   def validateMetadata(metadata: SmvMetadata, history: Seq[SmvMetadata]): Option[String] =
     None
 
-<<<<<<< HEAD
-  /**
-   * Compute, and return the output DataFrame. Also, compute metadata and validate
+  /**
+   * Compute and return the output DataFrame. Also, compute metadata and validate
    * DQ. Persist all results.
    *
    * @param genEdd if true, compute and persist EDD to file
@@ -547,11 +546,7 @@
   private[smv] def computeDataFrame(genEdd: Boolean,
                                     collector: SmvRunInfoCollector,
                                     quickRun: Boolean): DataFrame = {
-    val dqmValidator  = new DQMValidator(dqmWithTypeSpecificPolicy(dqm()), isPersistValidateResult)
-=======
-  private[smv] def computeRDD(genEdd: Boolean, collector: SmvRunInfoCollector): DataFrame = {
     val dqmValidator  = new DQMValidator(completeDQM, isPersistValidateResult)
->>>>>>> 0cdaf3fa
 
     // shared logic when running ephemeral and non-ephemeral modules
     def runDqmAndMeta(df: DataFrame, hasAction: Boolean): Unit = {
@@ -571,16 +566,12 @@
       collector.addRunInfo(fqn, validationResult, metadata, metadataHistory)
     }
 
-<<<<<<< HEAD
     if (quickRun) {
+      app.log.info(f"Skipping DQM, metadata, and caching for ${fqn}")
       doRun(dqmValidator, collector, quickRun)
     } else if (isEphemeral) {
+      app.log.info(f"${fqn} is not cached, because it is ephemeral")
       val df = dqmValidator.attachTasks(doRun(dqmValidator, collector, quickRun))
-=======
-    if (isEphemeral) {
-      app.log.info(f"${fqn} is not cached, because it is ephemeral")
-      val df = dqmValidator.attachTasks(doRun(dqmValidator, collector))
->>>>>>> 0cdaf3fa
       runDqmAndMeta(df, false) // no action before this point
       df
     } else {
@@ -597,28 +588,13 @@
           SmvLock.withLock(lockfilePath()) {
             // Another process may have persisted the data while we
             // waited for the lock. So we read again before computing.
-<<<<<<< HEAD
-            readPersistedFile().recoverWith { case x =>
-              val df = dqmValidator.attachTasks(doRun(dqmValidator, collector, quickRun))
-              // Delete outputs in case data was partially written previously
-              deleteOutputs(versionedOutputFiles)
-              persist(df)
-
-              runDqmAndMeta(df, true) // has already had action (from persist)
-
-              // Generate and persist edd based on result of reading results from disk. Avoids
-              // a possibly expensive action on the result from before persisting.
-              if(genEdd)
-                persistEdd(df)
-              readPersistedFile()
-=======
             readPersistedFile() match {
               case Success(df) =>
                 app.log.info(f"Relying on cached result ${moduleCsvPath()} for ${fqn} found after lock acquired")
                 df
               case _ =>
                 app.log.info(f"No cached result found for ${fqn}. Caching result at ${moduleCsvPath()}")
-                val df = dqmValidator.attachTasks(doRun(dqmValidator, collector))
+                val df = dqmValidator.attachTasks(doRun(dqmValidator, collector, quickRun))
                 // Delete outputs in case data was partially written previously
                 deleteOutputs(versionedOutputFiles)
                 persist(df)
@@ -630,7 +606,6 @@
                 if(genEdd)
                   persistEdd(df)
                 readPersistedFile().get
->>>>>>> 0cdaf3fa
             }
           }
       }
