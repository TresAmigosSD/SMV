--- conflicted
+++ resolved
@@ -608,13 +608,8 @@
       userQuery
   }
 
-<<<<<<< HEAD
-  override private[smv] def doRun(dqmValidator: DQMValidator): DataFrame = {
+  override private[smv] def doRun(dqmValidator: DQMValidator, collector: SmvRunInfoCollector): DataFrame = {
     val df = app.sparkSession.sql(query)
-=======
-  override private[smv] def doRun(dqmValidator: DQMValidator, collector: SmvRunInfoCollector): DataFrame = {
-    val df = app.sqlContext.sql(query)
->>>>>>> 2f40751d
     run(df)
   }
 }
