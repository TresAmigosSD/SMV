--- conflicted
+++ resolved
@@ -348,11 +348,7 @@
   private[smv] def publish() = {
     val df      = rdd()
     val version = app.smvConfig.cmdLine.publish()
-<<<<<<< HEAD
-    val handler = new FileIOHandler(app.sparkSession, publishPath(version))
-=======
-    val handler = new FileIOHandler(app.sqlContext, publishCsvPath(version))
->>>>>>> 33a6ed37
+    val handler = new FileIOHandler(app.sparkSession, publishCsvPath(version))
     //Same as in persist, publish null string as a special value with assumption that it's not
     //a valid data value
     handler.saveAsCsvWithSchema(df, strNullValue = "_SmvStrNull_")
@@ -372,11 +368,7 @@
    */
   private[smv] def readPublishedData(): Option[DataFrame] = {
     stageVersion.map { v =>
-<<<<<<< HEAD
-      val handler = new FileIOHandler(app.sparkSession, publishPath(v))
-=======
-      val handler = new FileIOHandler(app.sqlContext, publishCsvPath(v))
->>>>>>> 33a6ed37
+      val handler = new FileIOHandler(app.sparkSession, publishCsvPath(v))
       handler.csvFileWithSchema(null)
     }
   }
