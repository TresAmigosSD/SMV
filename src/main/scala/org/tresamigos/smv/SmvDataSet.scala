--- conflicted
+++ resolved
@@ -433,6 +433,7 @@
   private[smv] def publishThroughJDBC = {
     val df = rdd()
     val connectionProperties = new java.util.Properties()
+    connectionProperties.put("driver", app.smvConfig.jdbcDriver)
     val url = app.smvConfig.jdbcUrl
     df.write.mode(SaveMode.Append).jdbc(url, tableName, connectionProperties)
   }
@@ -560,7 +561,7 @@
   }
 
   private[smv] def getHandler(csvPath: String, parserValidator: ParserLogger) =
-    new FileIOHandler(app.sqlContext, csvPath, fullSchemaPath, parserValidator)
+    new FileIOHandler(app.sparkSession, csvPath, fullSchemaPath, parserValidator)
 
   /* Historically we specify path in SmvFile respect to dataDir
    * instead of inputDir. However by convention we always put data
@@ -656,15 +657,6 @@
     handler.csvFileWithSchema(csvAttributes, Some(schema))
 }
 
-<<<<<<< HEAD
-  override private[smv] def doRun(dqmValidator: DQMValidator): DataFrame = {
-    val parserValidator =
-      if (dqmValidator == null) TerminateParserLogger else dqmValidator.createParserValidator()
-    val handler = new FileIOHandler(app.sparkSession, fullPath, fullSchemaPath, parserValidator)
-    val df      = handler.csvFileWithSchema(csvAttributes)
-    run(df)
-  }
-=======
 case class SmvFrlFile(
     override val path: String,
     override val schemaPath: String = null,
@@ -673,7 +665,6 @@
 ) extends SmvSingleFile {
   def readSingleFile(handler: FileIOHandler) =
     handler.frlFileWithSchema(Some(schema))
->>>>>>> 28a80337
 }
 
 /**
@@ -709,40 +700,13 @@
       throw new SmvRuntimeException(s"There are no data files in ${fullPath}")
 
     val df = filesInDir
-<<<<<<< HEAD
-      .map { s =>
-        val handler = new FileIOHandler(app.sparkSession, s, fullSchemaPath, parserValidator)
-        handler.csvFileWithSchema(csvAttributes)
-=======
       .map { filePath =>
         val handler =   getHandler(filePath, parserValidator)
         handler.csvFileWithSchema(csvAttributes, Some(schema))
->>>>>>> 28a80337
       }
       .reduce(_ union _)
 
-<<<<<<< HEAD
-    run(df)
-  }
-}
-
-case class SmvFrlFile(
-    override val path: String,
-    override val schemaPath: String = null,
-    override val isFullPath: Boolean = false
-) extends SmvFile
-    with SmvDSWithParser {
-
-  override private[smv] def doRun(dqmValidator: DQMValidator): DataFrame = {
-    val parserValidator =
-      if (dqmValidator == null) TerminateParserLogger else dqmValidator.createParserValidator()
-    // TODO: this should use inputDir instead of dataDir
-    val handler = new FileIOHandler(app.sparkSession, fullPath, fullSchemaPath, parserValidator)
-    val df      = handler.frlFileWithSchema()
-    run(df)
-=======
     df
->>>>>>> 28a80337
   }
 }
 
