/*
 * This file is licensed under the Apache License, Version 2.0
 * (the "License"); you may not use this file except in compliance with
 * the License.  You may obtain a copy of the License at
 *
 *    http://www.apache.org/licenses/LICENSE-2.0
 *
 * Unless required by applicable law or agreed to in writing, software
 * distributed under the License is distributed on an "AS IS" BASIS,
 * WITHOUT WARRANTIES OR CONDITIONS OF ANY KIND, either express or implied.
 * See the License for the specific language governing permissions and
 * limitations under the License.
 */

package org.tresamigos.smv

class SmvRuntimeException(message: String = null, cause: Throwable = null)
    extends RuntimeException(message, cause)

class SmvUnsupportedType(message: String, cause: Throwable = null)
<<<<<<< HEAD
    extends SmvRuntimeException(message, cause)

class SmvDqmValidationError(message: String, cause: Throwable = null)
    extends SmvRuntimeException(message, cause)


class SmvMetadataValidationError(message: String, cause: Throwable = null)
=======
>>>>>>> 03fae1c2
    extends SmvRuntimeException(message, cause)<|MERGE_RESOLUTION|>--- conflicted
+++ resolved
@@ -18,14 +18,7 @@
     extends RuntimeException(message, cause)
 
 class SmvUnsupportedType(message: String, cause: Throwable = null)
-<<<<<<< HEAD
     extends SmvRuntimeException(message, cause)
 
-class SmvDqmValidationError(message: String, cause: Throwable = null)
-    extends SmvRuntimeException(message, cause)
-
-
 class SmvMetadataValidationError(message: String, cause: Throwable = null)
-=======
->>>>>>> 03fae1c2
     extends SmvRuntimeException(message, cause)