--- conflicted
+++ resolved
@@ -19,7 +19,6 @@
    * our version smvFirst which to retune the real first value, even if it's null.
    * The alternative form will try to return the first non-null value
    *
-<<<<<<< HEAD
    * @param c            the column
    * @param ignoreNulls  switches whether the function will try to find the first non-null value
    *
@@ -29,17 +28,6 @@
     import org.apache.spark.sql.catalyst.expressions.aggregate.First
     new Column(First(c.toExpr, lit(ignoreNulls).toExpr).toAggregateExpression(false))
   }
-=======
-   * Spark 2.1 enhanced the first function to take nonNull parameter.
-   * We can simply forward the call and maintain the old interface.
-   *
-   * @param c        the column
-   * @param nonNull  switches whether the function will try to find the first non-null value
-   *
-   * @group agg
-   **/
-  def smvFirst(c: Column, nonNull: Boolean = false) = first(c, nonNull)
->>>>>>> 6feb3394
 
   /**
    * Aggregate function that counts the number of rows satisfying a given condition.
