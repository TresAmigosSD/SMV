/*
 * This file is licensed under the Apache License, Version 2.0
 * (the "License"); you may not use this file except in compliance with
 * the License.  You may obtain a copy of the License at
 *
 *    http://www.apache.org/licenses/LICENSE-2.0
 *
 * Unless required by applicable law or agreed to in writing, software
 * distributed under the License is distributed on an "AS IS" BASIS,
 * WITHOUT WARRANTIES OR CONDITIONS OF ANY KIND, either express or implied.
 * See the License for the specific language governing permissions and
 * limitations under the License.
 */

package org.tresamigos.smv

import org.apache.spark.rdd.RDD
import org.apache.spark.sql.{DataFrame, Row, Column}
import org.apache.spark.sql.expressions.Window
import org.apache.spark.sql.functions._
import org.apache.spark.sql.types.{StructType, StringType, StructField, LongType}
import org.apache.spark.sql.catalyst.expressions.{NamedExpression, GenericRow}
import org.apache.spark.annotation.Experimental
import org.apache.spark.Accumulator
import cds.{SmvChunkUDF, SmvChunkUDFGDO}
import edd.{Edd, Hist}
import smvfuncs._

class SmvDFHelper(df: DataFrame) {

  /**
   * persist the `DataFrame` as a CSV file (along with a schema file).
   * {{{
   *   df.saveAsCsvWithSchema("/tmp/output/test.csv")
   * }}}
   *
   * @param dataPath direct path where file is persisted.  Can also be a relative path.  The configured app data/output dir are not considered.
   * @param ca CSV attributes used to format output file.  Defaults to `CsvAttributes.defaultCsv`
   * @param schemaWithMeta Provide the companion schema (usually used when we need to persist some schema meta data along with the standard schema)
   */
  def saveAsCsvWithSchema(dataPath: String,
                          ca: CsvAttributes = CsvAttributes.defaultCsv,
                          schemaWithMeta: SmvSchema = null,
                          strNullValue: String = "") {
    val handler = new FileIOHandler(df.sqlContext, dataPath)
    handler.saveAsCsvWithSchema(df, schemaWithMeta, ca, strNullValue)
  }

  def _smvDumpDF(): String = {
    val s = SmvSchema.fromDataFrame(df).toStringsWithMeta.mkString(";")
    val d = df.collect.map(r => r.mkString(",")).mkString(";\n")
    s"${s}\n${d}"
  }

  /**
   * Dump the schema and data of given df to screen for debugging purposes.
   * Similar to `show()` method of DF from Spark 1.3, although the format is slightly different.
   * This function's format is more convenient for us and hence has remaint.
   */
  def smvDumpDF() = println(_smvDumpDF())

  /**
   * checkNames: Require all the list of strings are real column names
   */
  private[smv] def checkNames(names: Seq[String]) = {
    require(names.toSet subsetOf df.columns.toSet)
  }

  /**
   * Add, or replace, columns to the data frame.
   *
   * Each column expression in the argument list is added to the data
   * frame.  If the column is an alias (NamedExpression), any existing
   * column by the same name as the alias will be replaced by the new
   * column data.
   *
   * Example 1:
   * {{{
   *   df.selectWithReplace($"age" + 1 as "age")
   * }}}
   *
   * will create a new data frame with the same schema and with all
   * values in the "age" column incremented by 1
   *
   * Example 2:
   * {{{
   * df.selectWithReplace($"age" + 1)
   * }}}
   *
   * will create a new data frame with an additional column (named
   * automatically by spark sql) containing the incremented values in
   * the "age" column, unless there is already another column that
   * happens to have the same spark-generated name (in which case that
   * column will be replaced with the new expression)
   */
  def selectWithReplace(columns: Column*): DataFrame = {
    val currColNames: Seq[String] = df.columns

    // separate columns into an overwrite set and the rest, which will be simply added
    val (overwrite, add) = columns.partition(c =>
      c.toExpr match {
        case alias: NamedExpression => currColNames.contains(alias.name)
        case _                      => false
    })

    // Update the overwritten columns first, working with a smaller
    // set of total columns, then add the rest
    val edited =
      if (overwrite.isEmpty) df
      else {
        val origColNames: Seq[String] = overwrite.map(_.getName)
        val uniquelyNamed: Seq[Column] =
          overwrite.map(c => c as "_SelectWithReplace_" + c.getName) // expecting this to be good-enough to ensure column name uniqueness in the schema
        val renameArgs: Seq[(String, String)] = uniquelyNamed.map(_.getName) zip origColNames

        // add the new columns first, because they could (and usually)
        // refer to the columns being updated
        // the last select is to make sure the ordering of columns don't change
        df.smvSelectPlus(uniquelyNamed: _*)
          .smvSelectMinus(origColNames.head, origColNames.tail: _*)
          .smvRenameField(renameArgs: _*)
          .select(currColNames.head, currColNames.tail: _*)
      }

    edited.smvSelectPlus(add: _*)
  }

  /**
   * selects all the current columns in current `DataFrame` plus the supplied expressions.
   * The new columns are added to the end of the current column list.
   * {{{
   *   df.smvSelectPlus($"price" * $"count" as "amt")
   * }}}
   */
  def smvSelectPlus(exprs: Column*): DataFrame = {
    val all = df.columns.map { l =>
      df(l)
    }
    df.select(all ++ exprs: _*)
  }

  /**
   * Same as selectPlus but the new columns are prepended to result.
   * {{{
   *   df.selectPlusPrefix($"price" * $"count" as "amt")
   * }}}
   * `amt` will be the first column in the output.
   */
  def selectPlusPrefix(exprs: Column*): DataFrame = {
    val all = df.columns.map { l =>
      df(l)
    }
    df.select(exprs ++ all: _*)
  }

  /**
   * Remove one or more columns from current DataFrame.
   * Column names are specified as string.
   * {{{
   *   df.smvSelectMinus("col1", "col2")
   * }}}
   */
  def smvSelectMinus(s: String, others: String*): DataFrame = {
    val names = s +: others
    checkNames(names)
    val all = df.columns diff names
    df.select(all.map { l =>
      df(l)
    }: _*)
  }

  /**
   * Remove one or more columns from current DataFrame.
   * Column names are specified as `Column`
   * {{{
   *   df.smvSelectMinus($"col1", df("col2"))
   * }}}
   */
  def smvSelectMinus(cols: Column*): DataFrame = {
    val names = cols.map(_.getName)
    smvSelectMinus(names(0), names.tail: _*)
  }

  /**
   * Rename one or more fields of a `DataFrame`.
   * The old/new names are given as string pairs.
   * {{{
   *   df.smvRenameField( "a" -> "aa", "b" -> "bb" )
   * }}}
   *
   * The method preserves any pre-existing metadata associated with
   * renamed columns, whereas the method withColumnRenamed in Spark,
   * as of 1.5.2, would drop them.
   */
  def smvRenameField(namePairs: (String, String)*): DataFrame = {
    val namePairsMap = namePairs.toMap

    // We don't want to rename to some field names which already exist
    val overlap = df.columns.intersect(namePairsMap.values.toSeq)
    if (!overlap.isEmpty)
      throw new SmvRuntimeException(
        "Rename to existing fields: " + overlap.mkString(", ")
      )

    val renamedFields = df.columns.map { fn =>
      df(fn) as namePairsMap.getOrElse(fn, fn)
    }
    df.select(renamedFields: _*)
  }

  /**
   * Apply a prefix to all column names in the given `DataFrame`.
   * For Example:
   * {{{
   *   df.smvPrefixFieldNames("x_")
   * }}}
   * The above will add "x_" to the beginning of every column name in the `DataFrame`
   */
  def smvPrefixFieldNames(prefix: String): DataFrame = {
    val renamedFields = df.columns.map { fn =>
      (fn, (prefix + fn))
    }
    smvRenameField(renamedFields: _*)
  }

  /**
   * Apply a posfix to all column names in the given `DataFrame`.
   * For Example:
   * {{{
   *   df.posfixFieldNames("_x")
   * }}}
   * The above will add "_x" to the end of every column name in the `DataFrame`
   */
  def postfixFieldNames(postfix: String): DataFrame = {
    val renamedFields = df.columns.map { fn =>
      df(fn) as (fn + postfix)
    }
    df.select(renamedFields: _*)
  }

  /**
   * Expand structure type column to a group of columns
   * Example input df:
   * {{{
   *  [id:string, address: struct<state:string, zip:string, street:string>]
   * }}}
   * output df:
   * {{{
   *  [id:string, state:string, zip:string, street:string]
   * }}}
   *
   * Example code:
   * {{{
   *  df.smvExpandStruct("address")
   * }}}
   **/
  def smvExpandStruct(colNames: String*): DataFrame = {
    checkNames(colNames)

    val subFields = colNames.map { n =>
      (n, df.schema.apply(n).dataType.asInstanceOf[StructType].fieldNames.toSeq)
    }.toMap

    val exprs = subFields
      .map {
        case (col, fields) =>
          fields.map { f =>
            df(col).getField(f) as f
          }
      }
      .flatten
      .toSeq

    df.smvSelectPlus(exprs: _*).smvSelectMinus(colNames.head, colNames.tail: _*)
  }

  /**
   * Perform a join of the left/right `DataFrames` and rename duplicated column names by
   * prefixing them with "_" on the right hand side if no `postfix` parameter specified,
   * otherwise postfixing the them.
   */
  private[smv] def joinUniqFieldNames(
      otherPlan: DataFrame,
      on: Column,
      joinType: String = "inner",
      postfix: String = null,
      broadcastOther: Boolean = false
  ): DataFrame = {
    val namesLower = df.columns.map { c =>
      c.toLowerCase
    }
    val renamedFields = otherPlan.columns
      .map { c =>
        c -> mkUniq(df.columns, c, ignoreCase = true, postfix)
      }
      .filter { case (l, r) => l != r }

    val renamedOther = otherPlan.smvRenameField(renamedFields: _*)

    val otherToJoin = if (broadcastOther) broadcast(renamedOther) else renamedOther

    df.join(otherToJoin, on: Column, joinType)
  }

  /**
   * The Spark `DataFrame` join operation does not handle duplicate key names.
   * If both left and right side of the join operation contain the same key,
   * the result `DataFrame` is unusable.
   *
   * The `smvJoinByKey` method will allow the user to join two `DataFrames` using the same join key.
   * Post join, only the left side keys will remain. In case of outer-join, the
   * `coalesce(leftkey, rightkey)` will replace the left key to be kept.
   *
   * {{{
   *   df1.smvJoinByKey(df2, Seq("k"), SmvJoinType.Inner)
   * }}}
   * Note the use of the `SmvJoinType.Inner` const instead of the naked "inner" string.
   *
   * If, in addition to the duplicate keys, both df1 and df2 have column with name "v",
   * both will be kept in the result, but the df2 version will be prefix with "_" if no
   * `postfix` parameter is specified, otherwise df2 version with be postfixed with
   * the specified `postfix`.
   */
  def smvJoinByKey(
      otherPlan: DataFrame,
      keys: Seq[String],
      joinType: String,
      postfix: String = null,
      dropRightKey: Boolean = true,
      broadcastOther: Boolean = false
  ): DataFrame = {

    keys.foreach { k =>
      Seq(df, otherPlan) foreach { plan =>
        if ( !plan.columns.contains(k) )
          throw new SmvRuntimeException(s"${plan.toString} does not have key ${k}")
      }
    }

    val rightKeys = keys.map { k =>
      mkUniq(df.columns, k, ignoreCase = true, postfix)
    }

    val joinedKeys    = keys zip rightKeys
    val renamedFields = joinedKeys.map { case (l, r) => (l -> r) }
    val renamedOther  = otherPlan.smvRenameField(renamedFields: _*)
    import df.sqlContext.implicits._
    val joinOpt       = joinedKeys.map { case (l, r) => ($"$l" === $"$r") }.reduce(_ && _)

    val dfJoined = df.joinUniqFieldNames(renamedOther,
                                         joinOpt,
                                         joinType,
<<<<<<< HEAD
                                         postfix)
                                         
=======
                                         postfix,
                                         broadcastOther)
>>>>>>> 14c580b5
    val dfCoalescedKeys = joinType match {
      case SmvJoinType.Outer | SmvJoinType.RightOuter =>
        // for each key used in the outer-join, coalesce key value from left to right
        joinedKeys.foldLeft(dfJoined)((acc: DataFrame, keypair) => {
          val (lk, rk) = keypair
          acc.withColumn(lk, coalesce(acc(lk), acc(rk)))
        })
      case _ => dfJoined
    }
    dfCoalescedKeys.smvSelectMinus(rightKeys(0), rightKeys.tail: _*)
  }

  /**
   * Create multiple DF join builder: `SmvMultiJoin`.
   *
   * Example:
   * {{{
   * df.joinMultipleByKey(Seq("k1", "k2"), Inner).
   *    joinWith(df2, "_df2").
   *    joinWith(df3, "_df3", LeftOuter).
   *    doJoin()
   * }}}
   *
   * In above example, `df` will inner join with `df2` on `k1` and `k2`, then
   * left outer join with `df3` with the same keys.
   * In the cases that there are columns with the same name, df2's column will be
   * renamed with postfix "_df2", and, df3's column will be renamed with postfix
   * "_df3".
   *
   * @param keys: Join key names
   * @param defaultJoinType: default join type
   *
   * @return an `SmvMultiJoin` object which support `joinWith` and `doJoin` method
   **/
  def smvJoinMultipleByKey(keys: Seq[String], defaultJoinType: String) = {
    new SmvMultiJoin(Nil, SmvMultiJoinConf(df, keys, defaultJoinType))
  }

  /**
   * Remove duplicate records from the `DataFrame` by arbitrarly selecting the first record
   * from a set of records with same primary key or key combo.
   * For example, given the following input DataFrame:
   * {{{
   * | id  | product | Company |
   * | --- | ------- | ------- |
   * | 1   | A       | C1      |
   * | 1   | C       | C2      |
   * | 2   | B       | C3      |
   * | 2   | B       | C4      |
   * }}}
   *
   * and the following call:
   * {{{
   *   df.dedupByKey("id")
   * }}}
   * will yield the following `DataFrame`:
   * {{{
   * | id  | product | Company |
   * | --- | ------- | ------- |
   * | 1   | A       | C1      |
   * | 2   | B       | C3      |
   * }}}
   *
   * while the following call:
   * {{{
   *   df.dedupByKey("id", "product")
   * }}}
   *
   * will yield the following:
   * {{{
   * | id  | product | Company |
   * | --- | ------- | ------- |
   * | 1   | A       | C1      |
   * | 1   | C       | C2      |
   * | 2   | B       | C3      |
   * }}}
   */
  def dedupByKey(k1: String, krest: String*): DataFrame = {
    import df.sqlContext.implicits._
    val keys = k1 +: krest
    /* Should call dropDuplicates, but that method has bug as if the first record has null
    df.dropDuplicates(keys)*/

    val selectExpressions = df.columns.diff(keys).map {
      //using smvFirst instead of first, since `first` return the first non-null of each field
      fn =>
        smvfuncs.smvFirst($"$fn") as fn
    }

    if (selectExpressions.isEmpty) {
      df.select(k1, krest: _*).distinct()
    } else {
      val ordinals = df.schema.getIndices(keys: _*)
      val rowToKeys: Row => Seq[Any] = { row =>
        ordinals.map { i =>
          row(i)
        }
      }

      val rdd = df.rdd.groupBy(rowToKeys).values.map { i =>
        i.head
      }
      df.sqlContext.createDataFrame(rdd, df.schema)
      /* although above code pased all test cases. keep the original code here just in-case
      df.groupBy(keys.map{k => $"$k"}: _*).agg(selectExpressions(0), selectExpressions.tail: _*).
        select(df.columns.head, df.columns.tail: _*)
     */
    }
  }

  /** Same as `dedupByKey(String*)` but uses `Column` to specify the key columns */
  def dedupByKey(cols: Column*): DataFrame = {
    val names = cols.map(_.getName)
    dedupByKey(names(0), names.tail: _*)
  }

  /**
   * Remove duplicated records by selecting the first record regarding a given ordering
   * For example, given the following input DataFrame:
   * {{{
   * | id  | product | Company |
   * | --- | ------- | ------- |
   * | 1   | A       | C1      |
   * | 1   | C       | C2      |
   * | 2   | B       | C3      |
   * | 2   | B       | C4      |
   * }}}
   *
   * and the following call:
   * {{{
   *   df.dedupByKeyWithOrder($"id")($"product".desc)
   * }}}
   * will yield the following `DataFrame`:
   * {{{
   * | id  | product | Company |
   * | --- | ------- | ------- |
   * | 1   | C       | C2      |
   * | 2   | B       | C3      |
   * }}}
   *
   * Same as the `dedupByKey` method, we use RDD groupBy in the implementation of this
   * method to make sure we can handel large key space.
   **/
  def dedupByKeyWithOrder(keyCol: Column*)(orderCol: Column*): DataFrame = {
    val keys = keyCol.map { c =>
      c.getName
    }
    dedupByKeyWithOrder(keys.head, keys.tail: _*)(orderCol: _*)
  }

  /** Same as `dedupByKeyWithOrder(Column*)(Column*)` but use `String` as key **/
  def dedupByKeyWithOrder(k1: String, krest: String*)(orderCol: Column*): DataFrame = {
    val gdo = new cds.DedupWithOrderGDO(orderCol.map { o =>
      o.toExpr
    }.toList)
    df.smvGroupBy(k1, krest: _*).smvMapGroup(gdo).toDF
  }

  /**
   * Add a rank/sequence column to a DataFrame.
   * It uses `zipWithIndex` method of `RDD` to add a sequence number to records in a DF.
   * It ranks records sequentially by partition.
   * Please refer to Spark's document for the detail behavior of `zipWithIndex`.
   * '''Note:''' May force an action on the DataFrame if the DataFrame has more than one partition.
   *
   * {{{
   *   df.smvRank("seqId", 100L)
   * }}}
   * Create a new column named "seqId" and start from 100.
   */
  def smvRank(rankColumnName: String, startValue: Long = 0) = {
    val oldSchema = df.schema
    val newSchema = StructType(oldSchema.fields :+ StructField(rankColumnName, LongType, true))

    val res: RDD[Row] = df.rdd.zipWithIndex().map {
      case (row, idx) =>
        new GenericRow(Array[Any](row.toSeq ++ Seq(idx + startValue): _*))
    }

    df.sqlContext.createDataFrame(res, newSchema)
  }

  /** Union two data frames that have shared columns, kept columns on both side */
  private[smv] def RowBind(dfother: DataFrame): DataFrame = {
    import df.sqlContext.implicits._

    val leftNeed   = dfother.columns diff df.columns
    val leftStruct = leftNeed map (colName => dfother.schema.filter(_.name == colName)(0))
    val leftFull =
      df.smvSelectPlus((leftStruct map (sf => lit(null).cast(sf.dataType) as sf.name)): _*)

    val rightNeed   = df.columns diff dfother.columns
    val rightStruct = rightNeed map (colName => df.schema.filter(_.name == colName)(0))
    val rightFull =
      dfother.smvSelectPlus((rightStruct map (sf => lit(null).cast(sf.dataType) as sf.name)): _*)

    val overlap = df.columns intersect dfother.columns
    val overlapLeftStruct = overlap map { colName =>
      val struct = df.schema.filter(_.name == colName)(0)
      // only compare the name and type, to match Spark's implementation of unionAll
      val structStripMeta = StructField(struct.name, struct.dataType)
      structStripMeta
    }
    val overlapRightStruct = overlap map { colName =>
      val struct = dfother.schema.filter(_.name == colName)(0)
      // only compare the name and type
      val structStripMeta = StructField(struct.name, struct.dataType)
      structStripMeta
    }
    val diffColumns = overlapLeftStruct diff overlapRightStruct
    if (diffColumns.isEmpty) {
      leftFull.unionAll(rightFull.select(leftFull.columns.head, leftFull.columns.tail: _*))
    } else {
      val diffNames = diffColumns
        .map { col =>
          col.name
        }
        .mkString(",")
      throw new IllegalStateException(
        s"fail to union columns with same name but different StructTypes: ${diffNames}")
    }
  }

  /**
   * smvUnion unions DataFrames with different number of columns by column name & schema.
   * spark unionAll ignores column names & schema, and can only be performed on tables with the same number of columns.
   */
  def smvUnion(dfothers: DataFrame*): DataFrame = {
    dfothers.foldLeft(df) { (acc, dfother) =>
      acc.RowBind(dfother)
    }
  }

  /**
   * smvPivot adds the pivoted columns without additional
   * aggregation. In other words N records in, N records out
   *
   * Please note that no keyCols need to be provided, since all original
   * columns will be kept
   *
   * Example:
   * {{{
   *   df.smvPivot(Seq("month", "product"))("count")("5_14_A", "5_14_B", "6_14_A", "6_14_B")
   * }}}
   *
   * {{{
   * Input
   * | id  | month | product | count |
   * | --- | ----- | ------- | ----- |
   * | 1   | 5/14  |   A     |   100 |
   * | 1   | 6/14  |   B     |   200 |
   * | 1   | 5/14  |   B     |   300 |
   *
   * Output
   * | id  | month | product | count | count_5_14_A | count_5_14_B | count_6_14_A | count_6_14_B |
   * | --- | ----- | ------- | ----- | ------------ | ------------ | ------------ | ------------ |
   * | 1   | 5/14  |   A     |   100 | 100          | NULL         | NULL         | NULL         |
   * | 1   | 6/14  |   B     |   200 | NULL         | NULL         | NULL         | 200          |
   * | 1   | 5/14  |   B     |   300 | NULL         | 300          | NULL         | NULL         |
   * }}}
   *
   * @param pivotCols The sequence of column names whose values will be used as the output pivot column names.
   * @param valueCols The columns whose value will be copied to the pivoted output columns.
   * @param baseOutput The expected base output column names (without the value column prefix).
   *                   The user is required to supply the list of expected pivot column output names to avoid
   *                   and extra action on the input DataFrame just to extract the possible pivot columns.
   */
  def smvPivot(pivotCols: Seq[String]*)(valueCols: String*)(baseOutput: String*): DataFrame = {
    // TODO: handle baseOutput == null with inferring using getBaseOutputColumnNames
    val pivot = SmvPivot(pivotCols, valueCols.map { v =>
      (v, v)
    }, baseOutput)
    pivot.createSrdd(df, df.columns)
  }

  /**
   * The reverse of smvPivot.  Specifically, given the following table
   *
   * +-------+-------+-------+-------+-------+-------+-------+-------+-------+-------+-------+-------+
   * |  Id   |  A_1  |  A_2  |  ...  | A_11  |  B_1  |  ...  | B_11  |  ...  |  Z_1  |  ...  | Z_11  |
   * +-------+-------+-------+-------+-------+-------+-------+-------+-------+-------+-------+-------+
   * |   1   | 1_a_1 | 1_a_2 |  ...  |1_a_11 | 1_b_1 |  ...  |1_b_11 |  ...  | 1_z_1 |  ...  |1_z_11 |
   * +-------+-------+-------+-------+-------+-------+-------+-------+-------+-------+-------+-------+
   * |   2   | 2_a_1 | 2_a_2 |  ...  |2_a_11 | 2_b_1 |  ...  |2_b_11 |  ...  | 2_z_1 |  ...  |2_z_11 |
   * +-------+-------+-------+-------+-------+-------+-------+-------+-------+-------+-------+-------+
   *
   * and a function that would map "A_1" to ("A", "1"), unpivoting all
   * columns except 'Id' (in other words, valueCols === columns - `Id`)
   * would transform the table into the following
   *
   * +-----+-----+------+------+-----+-------+
   * | Id  |Index|  A   |  B   | ... |  Z    |
   * +-----+-----+------+------+-----+-------+
   * |  1  |  1  |1_a_1 |1_b_1 | ... |1_z_1  |
   * +-----+-----+------+------+-----+-------+
   * |  1  |  2  |1_a_2 |1_b_2 | ... |1_z_2  |
   * +-----+-----+------+------+-----+-------+
   * | ... | ... | ...  | ...  | ... | ...   |
   * +-----+-----+------+------+-----+-------+
   * |  1  | 11  |1_a_11|1_b_11| ... |1_z_11 |
   * +-----+-----+------+------+-----+-------+
   * |  2  |  1  |2_a_1 |2_b_1 | ... | 2_z_1 |
   * +-----+-----+------+------+-----+-------+
   * |  2  |  2  |2_a_2 |2_b_2 | ... | 2_z_2 |
   * +-----+-----+------+------+-----+-------+
   * | ... | ... | ...  | ...  | ... |  ...  |
   * +-----+-----+------+------+-----+-------+
   * |  2  | 11  |2_a_11|2_b_11| ... |2_z_11 |
   * +-----+-----+------+------+-----+-------+
   *
   * See [[https://github.com/TresAmigosSD/SMV/issues/243 Issue 243]]
   *
   * @param valueCols    names of the columns to transpose
   * @param colNameFn    the function that takes a column name and returns a tuple2,
   *                     the first part is the transposed column name, the second part is the
   *                     value that goes into the Index column.
   * @param indexColName the name of the index column, if present, if None, no index column would be added
   */
  def smvUnpivot(valueCols: Seq[String],
                 colNameFn: String => (String, String),
                 indexColName: Option[String] = Some("Index")): DataFrame = {

    import df.sqlContext.implicits._

    // see the inline comments in the returned tuple for this computation
    val (t1, t2, tbl) =
      valueCols.foldRight((Seq[String](), Seq[String](), Map[(String, String), String]())) {
        (vcol, acc) =>
          val (k, v) = colNameFn(vcol)
          (
            k +: acc._1, // unpivoted column name
            v +: acc._2, // unpivoted index value (row number)
            acc._3 + ((k, v) -> vcol) // the inverse of colNameFn to retrieve value in the dataframe cell
          )
      }

    val colNames = t1.distinct // collect the intended column names after unpivot
    // sort by length first, then in alphabetic order to simulate numeric ordering
    val indexValues = t2.distinct.sortWith((a, b) => a.length < b.length && a.compareTo(b) < 0)

    // need to make a name distinct from all the column names because
    // we are going to build a struct for each row, and the name is
    // used to retrieve the index value later
    val indexName = mkUniq(colNames, indexColName getOrElse "Index")

    val embedded = indexValues map { v =>
      val fields = lit(v).as(indexName) +: (for {
        k <- colNames
        col = tbl
          .get((k, v))
          .map(c => $"$c") getOrElse lit(null).cast(StringType) // We use $"$c" instead of df(c), since df(c) caused some type mismatch error in real data, which I can't reproduce as a test case.
      } yield col as k)

      struct(fields: _*)
    }

    val r1 = df.smvSelectPlus(array(embedded: _*) as "_unpivoted_values")
    val r2 = r1.smvSelectPlus(explode(r1("_unpivoted_values")) as "_kvpair")
    val r3 = indexColName match {
      case None           => r2
      case Some(indexCol) => r2.smvSelectPlus(r2("_kvpair")(indexName) as indexCol)
    }
    // now add each field in the embedded struct as a column
    r3.smvSelectPlus((colNames.map(c => r3("_kvpair")(c) as c)): _*)
      .smvSelectMinus("_unpivoted_values", "_kvpair")
      . // remove intermediate results
      smvSelectMinus(valueCols.head, valueCols.tail: _*)
  }

  /**
   * Almost the opposite of the pivot operation.
   * Given a set of records with value columns, turns the value columns into value rows.
   * For example, Given the following input:
   * {{{
   * | id | X | Y | Z |
   * | -- | - | - | - |
   * | 1  | A | B | C |
   * | 2  | D | E | F |
   * | 3  | G | H | I |
   * }}}
   * and the following command:
   * {{{
   *   df.smvUnpivot("X", "Y", "Z")
   * }}}
   * will result in the following output:
   * {{{
   * | id | column | value |
   * | -- | ------ | ----- |
   * |  1 |   X    |   A   |
   * |  1 |   Y    |   B   |
   * |  1 |   Z    |   C   |
   * | ...   ...      ...  |
   * |  3 |   Y    |   H   |
   * |  3 |   Z    |   I   |
   * }}}
   *
   * '''Warning:''' This only works for String columns for now (due to limitation of Explode method)
   */
  def smvUnpivot(valueCols: String*): DataFrame =
    smvUnpivot(valueCols, s => ("value", s), Some("column"))

  /**
   * a variation of the smvUnpivot function that takes a regex instead of a function.
   * this is due to the following reasons:
   *  - it is not possible to convert any general purpose function from Python smv to Scala, so we resort to using regex instead.
   *  - the python smvUnpivotRegex function takes variable number of arguments. we cannot use default values
   *
   * The function name is different to keep consistency between Python and Scala
   */
  def smvUnpivotRegex(valueCols: Seq[String],
                      colNameFn: String,
                      indexColName: String = "Index"): DataFrame = {
    val pattern = colNameFn.r

    val fn = (s: String) => {
      s match {
        case pattern(x, y) => (x, y)
        case _ =>
          throw new IllegalArgumentException("smvUnpivotRegex: unable to use specified regex");
      }
    }

    smvUnpivot(valueCols, fn, Some(indexColName))
  }

  /**
   * Similar to the `cube` Spark DF method, but using "*" instead of null to represent "Any"
   *
   * Example:
   * {{{
   *   df.smvCube("zip", "month").agg("zip", "month", sum("v") as "v")
   * }}}
   **/
  def smvCube(col: String, others: String*) = {
    new RollupCubeOp(df, Nil, (col +: others)).cube()
  }

  def smvCube(cols: Column*) = {
    val names = cols.map(_.getName)
    new RollupCubeOp(df, Nil, names).cube()
  }

  /**
   * Similar to the `rollup` Spark DF method, but using "*" instead of null to represent "Any"
   *
   * Example:
   * {{{
   *   df.smvRollup("county", "zip").agg("county", "zip", sum("v") as "v")
   * }}}
   **/
  def smvRollup(col: String, others: String*) = {
    new RollupCubeOp(df, Nil, (col +: others)).rollup()
  }

  def smvRollup(cols: Column*) = {
    new RollupCubeOp(df, Nil, cols.map(_.getName)).rollup()
  }

  /**
   * For return the global top N records according to an ordering
   *
   * Example:
   * {{{
   *   df.smvTopNRecs(3, $"amt".desc)
   * }}}
   * Will keep the 3 largest amt records
   **/
  def smvTopNRecs(maxElems: Int, orders: Column*) = {
    val w       = Window.orderBy(orders: _*)
    val rankcol = mkUniq(df.columns, "rank")
    val rownum  = mkUniq(df.columns, "rownum")
    val r1      = df.smvSelectPlus(rank() over w as rankcol, row_number() over w as rownum)
    r1.where(r1(rankcol) <= maxElems && r1(rownum) <= maxElems).smvSelectMinus(rankcol, rownum)
  }

  /*
   * Create single-columned dataframe whose values are the top N for the specified
   * column. For the Python port, we cannot return the sequence of values across
   * Py4J because the values have type Any and Py4J does not how to cast them as
   * Python values. Therefore, we collect the DataFrame into a list in Python
   */
  private[smv] def _topNValsByFreq(n: Integer, c: Column) =
    df.groupBy(c).agg(count(c) as "freq").smvTopNRecs(n, col("freq").desc).select(c)

  /** Get top N most frequent values in Column c
   *
   *  Example:
   *  {{{
   *    df.topNValsByFreq(1, col("cid"))
   *  }}}
   *  will return the single most frequent value in the cid column
   */
  def topNValsByFreq(n: Integer, c: Column) =
    _topNValsByFreq(n, c).collect() map (_.get(0))

  /** Join that leverages broadcast (map-side) join of skewed (high-frequency) key values
   *
   *  Rows keyed by skewed values are joined via broadcast join while remaining
   *  rows are joined without broadcast join. Occurrences of skewVals in df2 should be
   *  infrequent enough that the filtered table is small enough for a broadcast join.
   *  result is the union of the join results.
   *
   *  Example:
   *  {{{
   *    df.smvSkewJoinByKey(df2, SmvJoinType.Inner, Seq("9999999"), "cid")
   *  }}}
   *  will broadcast join the rows of df1 and df2 where col("cid") == "9999999"
   *  and join the remaining rows of df1 and df2 without broadcast join.
   */
  def smvSkewJoinByKey(df2: DataFrame,
                       joinType: String,
                       skewVals: Seq[Any],
                       key: String): DataFrame = {
    val skewDf1     = df.where(df(key).isin(skewVals: _*))
    val balancedDf1 = df.where(!df(key).isin(skewVals: _*))

    val skewDf2     = df2.where(df2(key).isin(skewVals: _*))
    val balancedDf2 = df2.where(!df2(key).isin(skewVals: _*))

    val skewRes     = skewDf1.smvJoinByKey(skewDf2, Seq(key), joinType, broadcastOther = true)
    val balancedRes = balancedDf1.smvJoinByKey(balancedDf2, Seq(key), joinType)

    balancedRes.smvUnion(skewRes)
  }

  /**
   * Create an Edd on DataFrame.
   * See [[org.tresamigos.smv.edd.Edd]] for details.
   *
   * Example:
   * {{{
   * scala> df.edd.summary().eddShow
   * }}}
   */
  @Experimental
  def edd: Edd = new Edd(df)

  /**
   * Similar to groupBy, instead of creating GroupedData, create an `SmvGroupedData` object.
   * See [[org.tresamigos.smv.SmvGroupedDataFunc]] for list of functions that can be applied to the grouped data.
   *
   * Note: This is going away shortly and user will be able to use standard Spark `groupBy` method directly.
   *
   * Example:
   * {{{
   *   df.smvGroup($"k").
   * }}}
   */
  @Experimental
  def smvGroupBy(cols: Column*) = {
    val names = cols.map { c =>
      c.getName
    }
    SmvGroupedData(df, names)
  }

  /**
   * Same as `smvGroupBy(Column*)` but uses `String` to specify the columns.
   * Note: This is going away shortly and user will be able to use standard Spark `groupBy` method directly.
   */
  @Experimental
  def smvGroupBy(col: String, others: String*) = {
    SmvGroupedData(df, (col +: others))
  }

  /**
   * Just an alias to smvGroupBy to make client code more readable
   **/
  def smvWithKeys(cols: String*) = {
    SmvGroupedData(df, cols)
  }

  /**
   * Apply user defined `chunk` mapping on data grouped by a set of keys
   *
   * {{{
   * val addFirst = (l: List[Seq[Any]]) => {
   *   val firstv = l.head.head
   *   l.map{r => r :+ firstv}
   * }
   * val addFirstFunc = SmvChunkUDF(
   *      Seq('time, 'call_length),
   *      SmvSchema.fromString("time: TimeStamp; call_length: Double; first_call_time: TimeStamp").toStructType,
   *      addFirst)
   * df.chunkBy('account, 'cycleId)(addFirstFunc)
   * }}}
   *
   * TODO: Current version will not keep teh key columns. It's SmvChunkUDF's responsibility to
   * make sure key column is carried. This behavior should be changed to automatically
   * carry keys, as chanegs made on Spark's groupBy.agg
   **/
  @deprecated("will rename and refine interface", "1.5")
  def chunkBy(keys: Symbol*)(chunkUDF: SmvChunkUDF) = {
    val kStr = keys.map { _.name }
    df.smvGroupBy(kStr(0), kStr.tail: _*)
      .smvMapGroup(new SmvChunkUDFGDO(chunkUDF, false), false)
      .toDF
  }

  /**
   * Same as `chunkBy`, but add the new columns to existing columns
   **/
  @deprecated("will rename and refine interface", "1.5")
  def chunkByPlus(keys: Symbol*)(chunkUDF: SmvChunkUDF) = {
    val kStr = keys.map { _.name }
    df.smvGroupBy(kStr(0), kStr.tail: _*)
      .smvMapGroup(new SmvChunkUDFGDO(chunkUDF, true), false)
      .toDF
  }

  /**
   * For a set of DFs, which share the same key column, check the overlap across them.
   *
   * {{{
   *   df1.smvOverlapCheck("key")(df2, df3, df4)
   * }}}
   *
   * The output is another DF with 2 columns:
   * {{{
   *    key, flag
   * }}}
   * where flag is a bit string, e.g. 0110. Each bit represent whether the original DF has
   * this key.
   *
   * It can be used with EDD to summarize on the flag:
   *
   * {{{
   *   df1.smvOverlapCheck("key")(df2, df3).smvHist("flag")
   * }}}
   **/
  def smvOverlapCheck(key: String, partition: Int = 4)(dfother: DataFrame*) = {
    import df.sqlContext.implicits._

    val dfSimple = df.select($"${key}", $"${key}" as s"${key}_0").repartition(partition)
    val otherSimple = dfother.zipWithIndex.map {
      case (df, i) =>
        val newkey = s"${key}_${i + 1}"
        (newkey, df.select($"${key}" as newkey).repartition(partition))
    }

    val joined = otherSimple.foldLeft(dfSimple) { (c, p) =>
      val newkey = p._1
      val r      = p._2
      c.join(r, $"${key}" === $"${newkey}", SmvJoinType.Outer)
        .smvSelectPlus(coalesce($"${key}", $"${newkey}") as "tmp")
        .smvSelectMinus(key)
        .smvRenameField("tmp" -> key)
    }

    val hasCols = Range(0, otherSimple.size + 1).map { i =>
      val newkey = s"${key}_${i}"
      when($"${newkey}".isNull, "0").otherwise("1")
    }

    joined.select($"${key}", smvfuncs.smvStrCat(hasCols: _*) as "flag")
  }

  /**
   * Sample the df according to the hash of a column.
   * MurmurHash3 algorithm is used for generating the hash
   *
   * {{{
   *  df.smvHashSample($"key", rate=0.1, seed=123)
   * }}}
   *
   * @param key column to sample on.
   * @param rate sample rate in range (0, 1] with a default of 0.01 (1%)
   * @param seed random generator integer seed with a default of 23.
   **/
  def smvHashSample(key: Column, rate: Double = 0.01, seed: Int = 23) = {
    import scala.util.hashing.{MurmurHash3 => MH3}
    val cutoff = Int.MaxValue * rate
    val getHash = { s: Any =>
      MH3.stringHash(s.toString, seed) & Int.MaxValue
    }
    val hashUdf = udf(getHash)
    df.where(hashUdf(key) < lit(cutoff))
  }

  /**
   * Increment accumulated count for each processed record in a data frame "in-flight".
   * This method will inject a udf to increment the given counter by one for each processed records.
   * The count is computed "in-flight" so that we do not need to force an action on the DataFrame.
   *
   * Example:
   * {{{
   *   val c = sc.accumulator(0l)
   *   val s1 = srdd.smvPipeCount(c)
   *   ....
   *   s1.saveAsCsvWithSchema("file")
   *   println(c.value)
   * }}}
   *
   * '''Warning''': Since using accumulator in process can't guarantee results when error recovery occcurs,
   * we will only use this method to report processed records when persisting SmvModule and potentially other SMV functions.
   */
  private[smv] def smvPipeCount(counter: Accumulator[Long]): DataFrame = {
    counter.setValue(0l)
    val dummyFunc = udf({ () =>
      counter add 1l
      true
    })

    df.where(dummyFunc())
  }

  /**
   * Adds labels to the specified columns.
   *
   * Each column could have multiple labels.
   *
   * Example:
   * {{{
   *   val res = df.smvLabel("name", "sex")("red", "yellow").smvLabel("sex")("green")
   * }}}
   *
   * In this example, assume df has no labels, the res' "name" column will have
   * "red" and "yellow" labels, and "sex" column will have "red", "yellow", and "green"
   * labels.
   *
   * @param colNames: list of column names which the labels will be added, if empty all columns will be added the labels
   * @param labels: list of labels need to be added to the specified columns. Can't be empty
   */
  def smvLabel(colNames: String*)(labels: String*): DataFrame =
    (new SchemaMetaOps(df)).addLabel(colNames, labels)

  /** Returns all the labels on a specified column; throws if the column is missing */
  def smvGetLabels(col: String): Seq[String] =
    (new SchemaMetaOps(df)).getLabel(col)

  /**
   * Removes the specified labels from the specified columns.
   *
   * Example:
   * {{{
   *   df.smvRemoveLabel("sex")("yellow", "green")
   * }}}
   *
   * If no columns are specified, the specified labels are removed
   * from all applicable columns in the data frame.
   *
   * If no labels are specified, all labels are removed from the
   * specified columns.
   *
   * If neither columns nor labels are specified, i.e. both parameter
   * lists are empty, then all labels are removed from all columns in
   * the data frame, essentially clearing the label meta data.
   */
  def smvRemoveLabel(colNames: String*)(labels: String*): DataFrame =
    (new SchemaMetaOps(df)).removeLabel(colNames, labels)

  /**
   * Returns all column names in the data frame that contain all the
   * specified labels.  If the labels argument is an empty sequence,
   * returns all unlabeled columns in the data frame.
   *
   * Will throw if there are no columns that satisfy the condition.
   *
   * Example:
   * {{{
   *   val cols = df.smvWithLabel("A", "B")
   * }}}
   */
  def smvWithLabel(labels: String*): Seq[String] =
    (new SchemaMetaOps(df)).colWithLabel(labels)

  /**
   * DataFrame projection based on labels
   *
   * Example:
   * {{{
   *   val res = df.selectByLabel("yellow")
   * }}}
   **/
  def selectByLabel(labels: String*): DataFrame = {
    val cols = smvWithLabel(labels: _*).map { s =>
      df(s)
    }
    df.select(cols: _*)
  }

  /**
   * Adds column descriptions
   *
   * Example:
   * {{{
   *   val res = df.smvDesc(
   *     "name" -> "This is customer's name",
   *     "sex"  -> "This is customer's self-identified sex"
   *   )
   * }}}
   **/
  def smvDesc(colDescs: (String, String)*): DataFrame =
    (new SchemaMetaOps(df)).addDesc(colDescs)

  /**
   * Adds column descriptions with a companion 2-column desciptionDF, which has variable names as
   * column 1 and corresponding variable descriptions as column 2
   *
   * Example:
   * {{{
   *   val res = df.smvDescFromDF(desciptionDF)
   * }}}
   **/
  def smvDescFromDF(dfDescs: DataFrame): DataFrame = {
    val in = dfDescs.collect
    in.foldLeft(df) { (acc, t) =>
      acc.smvDesc(t(0).toString -> t(1).toString)
    }
  }

  /**
   * Return column description of a specified column (by name string)
   **/
  def smvGetDesc(colName: String): String =
    (new SchemaMetaOps(df)).getDesc(colName)

  /**
   * Return the sequence of field name - description pairs
   **/
  def smvGetDesc(): Seq[(String, String)] =
    df.columns.map { c =>
      (c, smvGetDesc(c))
    }

  /**
   * Remove descriptions from specified columns (by name string)
   * If parameter is empty, {{{df.smvRemoveDesc()}}}, remove all descriptions
   **/
  def smvRemoveDesc(colNames: String*): DataFrame =
    (new SchemaMetaOps(df)).removeDesc(colNames)

  /**
   * Print column names with description
   * e.g.
   * {{{
   * scala> val res = df.smvDesc("a" -> "column a is ....")
   * scala> res.printDesc
   * }}}
   **/
  def printDesc() = {
    val discs = df.smvGetDesc().toMap
    val width = discs.keys.map { _.size }.max
    discs.foreach { case (n, d) => printf(s"%-${width}s: %s\n", n, d) }
  }

  private[smv] def _peek(pos: Int, colRegex: String): String = {
    val rows = df.take(pos)

    if (!rows.isEmpty) {
      val r = rows.last

      val labels = for {
        (f, i) <- df.schema.zipWithIndex
        if colRegex.r.findFirstIn(f.name).isDefined
      } yield (s"${f.name}:${f.dataType.toString.replaceAll("Type", "")}", i)

      val width = labels.maxBy(_._1.length)._1.length
      labels
        .map { t =>
          s"%-${width}s = %s".format(t._1, r(t._2))
        }
        .mkString("\n")
    } else {
      "Cannot peek an empty DataFrame"
    }
  }

  /**
   * Display a dataframe row in transposed view.
   *
   * @param pos the n-th row to display, default as 1
   * @param colRegex show the columns with name match the regex, default as ".*"
   */
  def peek(pos: Int, colRegex: String = ".*"): Unit = {
    println(_peek(pos, colRegex))
  }

  /**
   * Use default peek with or without the parenthesis
   **/
  def peek(): Unit = peek(1)

  /**
   * Display 1st row in transposed view
   *
   * @param colRegex show the columns with name match the regex, default as ".*"
   **/
  def peek(colRegex: String): Unit = peek(1, colRegex)

  /**
   * Write `peek` result to a file
   *
   * @param path local file name to write
   * @param pos the n-th row to display, default as 1
   * @param colRegex show the columns with names match the regex, default as ".*"
   **/
  def peekSave(path: String, pos: Int = 1, colRegex: String = ".*") = {
    SmvReportIO.saveLocalReport(_peek(pos, colRegex) + "\n", path)
  }

  /**
   * Find column combinations which uniquely identify a row from the data
   *
   * @param n number of rows the PK discovery algorithm will run on.
   * @param debug if true printout debug info
   * @return (list_of_keys, unique-count)
   *
   * Please note the algorithm only look for a set of keys which uniquely
   * identify the row, there could be more key combinations which can also
   * be the primary key.
   */
  def smvDiscoverPK(n: Integer = 10000, debug: Boolean = false): (Seq[String], Long) = {
    val discoverer = new PrimaryKeyDiscovery(debug)
    discoverer.discoverPK(df, n)
  }

  /**
   * Export DF to local file system. Path is relative to the app runing dir
   *
   * @param path relative path to the app runing dir on local file system (instead of HDFS)
   * @param n number of records to be exported. Defualt is to export every records
   *
   * **NOTE** since we have to collect the DF and then call JAVA file operations, the job
   * have to be launched as either local or yar-client mode. Also it is user's responsibility
   * to make sure that the DF is small enough to fit into local file system.
   **/
  def smvExportCsv(path: String, n: Integer = null) {
    val schema = SmvSchema.fromDataFrame(df)
    val ca     = CsvAttributes.defaultCsv

    val schemaPath = SmvSchema.dataPathToSchemaPath(path)
    schema.saveToLocalFile(schemaPath)

    val qc        = ca.quotechar
    val headerStr = df.columns.map(_.trim).map(fn => qc + fn + qc).mkString(ca.delimiter.toString)
    val headerRdd = df.sqlContext.sparkContext.makeRDD(Seq(headerStr))

    val bodyRdd = if (n == null) {
      df.map(schema.rowToCsvString(_, ca))
    } else {
      df.limit(n).map(schema.rowToCsvString(_, ca))
    }

    SmvReportIO.saveLocalReportFromRdd(headerRdd ++ bodyRdd, path)
  }

  /**
   * Add a set of DoubleBinHistogram columns to a DataFrame.
   * Perform a DoubleBinHistogram on all the columns_to_bin. The num_of_bins is the corresponding
   * number of bin for each column in columns_to_bin.
   * The default number of bin is 1000, if the size of num_of_bins is less then the size of columns_to_bin,
   * only the extra columns that does not have the corresponding number of bin will be default to 1000
   * The columns_to_bin are expected to be of type double
   *
   * {{{
   *   df.smvDoubleBinHistogram(Seq("key1", "key2"), Seq(col1, col2), Seq(100, 200))
   * }}}
   * Create a new columns named the same as the columns to bin post fixed with post_fix.
   * The post_fix  is defaulted to "_bin"
   */
  def smvDoubleBinHistogram(keys: Seq[String],
                            columns_to_bin: Seq[String],
                            num_of_bins: Seq[Int] = Seq[Int](),
                            post_fix: String = "_bin"): DataFrame = {

    if (columns_to_bin.isEmpty) {
      df
    } else {
      import df.sqlContext.implicits._

      val min_cols: Seq[Column] = columns_to_bin.map(col => min(col) as "_min_" + col)
      val max_cols: Seq[Column] = columns_to_bin.map(col => max(col) as "_max_" + col)
      val key_cols: Seq[Column] = keys.map(key => $"$key")

      val min_max_cols = min_cols ++ max_cols

      val min_max_df = df.groupBy(key_cols: _*).agg(min_max_cols(0), min_max_cols.tail: _*)

      val df_with_min_max = df.smvJoinByKey(min_max_df, keys, SmvJoinType.Inner)

      var number_of_bins = num_of_bins
      //Make sure that size of number_of_bins is equal to size of columns_to_bin.
      //If not add default bin number which is 1000
      while (number_of_bins.length < columns_to_bin.length) {
        number_of_bins = number_of_bins :+ 1000
      }

      val min_col_names = columns_to_bin.map(col => "_min_" + col)
      val max_col_names = columns_to_bin.map(col => "_max_" + col)

      val bin_col_names = columns_to_bin.map(col => col + post_fix)

      val num_of_cols = columns_to_bin.length

      //Construct a list of tuples where each tuple holds info about a given col to bin.
      val cols_info = for (i <- 0 until num_of_cols)
        yield
          (columns_to_bin(i),
           min_col_names(i),
           max_col_names(i),
           number_of_bins(i),
           bin_col_names(i))

      //Construct the bining expressions
      val bin_cols_expr: Seq[Column] =
        for ((c_name, c_min, c_max, c_num_bin, c_bin_name) <- cols_info)
          yield DoubleBinHistogram($"$c_name", $"$c_min", $"$c_max", lit(c_num_bin)) as c_bin_name

      df_with_min_max.groupBy(key_cols: _*).agg(bin_cols_expr(0), bin_cols_expr.tail: _*)
    }
  }

  /**
   * Add a DoubleBinHistogram column to a DataFrame using multiple keys.
   * Perform a DoubleBinHistogram on  the column_to_bin using the passed number of bins num_of_bins
   * The column_to_bin is expected to be of type double
   *
   * {{{
   *   df.smvDoubleBinHistogram(Seq("key1", "key2"), col, 100)
   * }}}
   * Create a new column named the same as passed column name to bin post fixed with post_fix.
   */
  def smvDoubleBinHistogram(keys: Seq[String],
                            column_to_bin: String,
                            num_of_bins: Int,
                            post_fix: String): DataFrame = {
    smvDoubleBinHistogram(keys, Seq(column_to_bin), Seq(num_of_bins), post_fix)
  }

  /**
   * Add a DoubleBinHistogram column to a DataFrame using multiple keys.
   * Perform a DoubleBinHistogram on  the column_to_bin using the passed number of bins num_of_bins
   * The column_to_bin is expected to be of type double
   *
   * {{{
   *   df.smvDoubleBinHistogram(Seq("key1", "key2"), col, 100)
   * }}}
   * Create a new column named the same as passed column name to bin post fixed with "_bin"
   */
  def smvDoubleBinHistogram(keys: Seq[String],
                            column_to_bin: String,
                            num_of_bins: Int): DataFrame = {
    smvDoubleBinHistogram(keys, Seq(column_to_bin), Seq(num_of_bins))
  }

  /**
   * Add a DoubleBinHistogram column to a DataFrame using multiple keys.
   * Perform a DoubleBinHistogram on  the column_to_bin using 1000 bins
   * The column_to_bin is expected to be of type double
   *
   * {{{
   *   df.smvDoubleBinHistogram(Seq("key1", "key2"), col)
   * }}}
   * Create a new column named the same as passed column name to bin post fixed with post_fix.
   */
  def smvDoubleBinHistogram(keys: Seq[String],
                            column_to_bin: String,
                            post_fix: String): DataFrame = {
    smvDoubleBinHistogram(keys, Seq(column_to_bin), Seq[Int](), post_fix)
  }

  /**
   * Add a DoubleBinHistogram column to a DataFrame using multiple keys.
   * Perform a DoubleBinHistogram on  the column_to_bin using 1000 bins
   * The column_to_bin is expected to be of type double
   *
   * {{{
   *   df.smvDoubleBinHistogram(Seq("key1", "key2"), col)
   * }}}
   * Create a new column named the same as passed column name to bin post fixed with "_bin"
   */
  def smvDoubleBinHistogram(keys: Seq[String], column_to_bin: String): DataFrame = {
    smvDoubleBinHistogram(keys, Seq(column_to_bin))
  }

  /**
   * Add a DoubleBinHistogram column to a DataFrame using single key.
   * Perform a DoubleBinHistogram on the column_to_bin using the passed number of bins num_of_bins
   * The column_to_bin is expected to be of type double
   *
   * {{{
   *   df.smvDoubleBinHistogram(key, col, 100, "_xyz")
   * }}}
   * Create a new column named the same as passed column name to bin post fixed with post_fix.
   */
  def smvDoubleBinHistogram(key: String,
                            column_to_bin: String,
                            num_of_bins: Int,
                            post_fix: String): DataFrame = {
    smvDoubleBinHistogram(Seq(key), Seq(column_to_bin), Seq(num_of_bins), post_fix)
  }

  /**
   * Add a DoubleBinHistogram column to a DataFrame using single key.
   * Perform a DoubleBinHistogram on the column_to_bin using the passed number of bins num_of_bins
   * The column_to_bin is expected to be of type double
   *
   * {{{
   *   df.smvDoubleBinHistogram(key, col, 100)
   * }}}
   * Create a new column named the same as passed column name to bin post fixed with "_bin"
   */
  def smvDoubleBinHistogram(key: String, column_to_bin: String, num_of_bins: Int): DataFrame = {
    smvDoubleBinHistogram(Seq(key), Seq(column_to_bin), Seq(num_of_bins))
  }

  /**
   * Add a DoubleBinHistogram column to a DataFrame using single key.
   * Perform a DoubleBinHistogram on the column_to_bin using 1000 bins
   * The column_to_bin is expected to be of type double
   *
   * {{{
   *   df.smvDoubleBinHistogram(key1, col, "_xyz")
   * }}}
   * Create a new column named the same as passed column name to bin post fixed with post_fix.
   */
  def smvDoubleBinHistogram(key: String, column_to_bin: String, post_fix: String): DataFrame = {
    smvDoubleBinHistogram(Seq(key), Seq(column_to_bin), Seq[Int](), post_fix)
  }

  /**
   * Add a DoubleBinHistogram column to a DataFrame using single key.
   * Perform a DoubleBinHistogram on the column_to_bin using 1000 bins
   * The column_to_bin is expected to be of type double
   *
   * {{{
   *   df.smvDoubleBinHistogram(key1, col)
   * }}}
   * Create a new column named the same as passed column name to bin post fixed with "_bin"
   */
  def smvDoubleBinHistogram(key: String, column_to_bin: String): DataFrame = {
    smvDoubleBinHistogram(Seq(key), Seq(column_to_bin))
  }

  /* Shared private method */
  private[smv] def _smvEdd(cols: String*) = df.edd.summary(cols: _*)

  private[smv] def _smvHist(cols: String*) =
    df.edd.histogram(cols.head, cols.tail: _*)

  private[smv] def _smvConcatHist(colSeqs: Seq[String]*) = {
    import df.sqlContext.implicits._
    val colNames = colSeqs.map { cols =>
      cols.mkString("_")
    }
    val exprs = colSeqs
      .zip(colNames)
      .filter {
        case (cols, name) =>
          cols.size > 1
      }
      .map {
        case (cols, name) =>
          smvfuncs.smvStrCat("_", cols.map { c =>
            $"$c"
          }: _*).as(name)
      }
    val dfWithKey = if (exprs.isEmpty) {
      df
    } else {
      df.smvSelectPlus(exprs: _*)
    }
    dfWithKey.edd.histogram(colNames.head, colNames.tail: _*)
  }

  private[smv] def _smvFreqHist(cols: String*) = {
    val hists = cols.map { c =>
      Hist(c, sortByFreq = true)
    }
    df.edd.histogram(hists: _*)
  }

  private[smv] def _smvBinHist(colWithBin: (String, Double)*) = {
    val hists = colWithBin.map { case (c, b) => Hist(c, binSize = b) }
    df.edd.histogram(hists: _*)
  }

  private[smv] def _smvCountHist(keys: Seq[String], _binSize: Int) = {
    val colName = ("N" +: keys).mkString("_")
    df.groupBy(keys.head, keys.tail: _*)
      .agg(count(lit(1)) as colName)
      .edd
      .histogram(Hist(colName, binSize = _binSize))
  }

  /**
   * Print EDD summary
   *
   * {{{
   * df.smvEdd()
   * }}}
   * Perform EDD summary on all columns
   *
   * {{{
   * df.smvEdd("a", "b")
   * }}}
   * Perform EDD summary on specified columns
   **/
  def smvEdd(cols: String*) = println(_smvEdd(cols: _*).createReport())

  /**
   * Save Edd summary
   **/
  def smvEddSave(cols: String*)(path: String) =
    SmvReportIO.saveLocalReport(_smvEdd(cols: _*).createReport(), path)

  /**
   * Print EDD histogram (each col's histogram prints separately)
   **/
  def smvHist(cols: String*) = println(_smvHist(cols: _*).createReport())

  /**
   * Save Edd histogram
   **/
  def smvHistSave(cols: String*)(path: String) =
    SmvReportIO.saveLocalReport(_smvHist(cols: _*).createReport(), path)

  /**
   * Print EDD histogram of a group of cols (joint distribution)
   **/
  def smvConcatHist(cols: Seq[String]*) = println(_smvConcatHist(cols: _*).createReport())

  /**
   * Save Edd histogram of a group of cols (joint distribution)
   **/
  def smvConcatHistSave(cols: Seq[String]*)(path: String) =
    SmvReportIO.saveLocalReport(_smvConcatHist(cols: _*).createReport(), path)

  /**
   * Print EDD histogram with frequency sorting
   **/
  def smvFreqHist(cols: String*) = println(_smvFreqHist(cols: _*).createReport())

  /**
   * Save Edd histogram with frequency sorting
   **/
  def smvFreqHistSave(cols: String*)(path: String) =
    SmvReportIO.saveLocalReport(_smvFreqHist(cols: _*).createReport(), path)

  /**
   * Print Edd histogram with bins
   **/
  def smvBinHist(colWithBin: (String, Double)*) = println(_smvBinHist(colWithBin: _*).createReport())

  /**
   * Save Edd histogram with bins
   **/
  def smvBinHistSave(colWithBin: (String, Double)*)(path: String) =
    SmvReportIO.saveLocalReport(_smvBinHist(colWithBin: _*).createReport(), path)

  /**
   * Print Edd histogram on count of records for a group of given keys
   *
   * Example Input
   * {{{
   * id, v
   * 1, 1.0
   * 1, 1.5
   * 2, 0.3
   * }}}
   *
   * {{{
   * df.smvCountHist(Seq("id"))
   * }}}
   *
   * Output
   * {{{
   * N_id
   * 1     1     33.3%
   * 2     2     66.6%
   * }}}
   */
  def smvCountHist(keys: Seq[String], binSize: Int = 1): Unit =
    println(_smvCountHist(keys, binSize).createReport())

  def smvCountHist(key: String): Unit = smvCountHist(Seq(key), 1)

  /**
   * Save Edd histogram on count of records for a group of given keys
   **/
  def smvCountHistSave(keys: Seq[String], binSize: Int = 1)(path: String): Unit =
    SmvReportIO.saveLocalReport(_smvCountHist(keys, binSize).createReport(), path)

  def smvCountHistSave(key: String)(path: String): Unit = smvCountHistSave(Seq(key), 1)(path)

  private[smv] def _smvEddCompare(df2: DataFrame, ignoreColName: Boolean) = {
    val toBeCom = if (ignoreColName) {
      require(df.columns.size == df2.columns.size)
      df2.sqlContext.createDataFrame(df2.rdd, df.schema)
    } else {
      df2
    }

    val (res, mess) = df.edd.summary().compareWith(toBeCom.edd.summary())
    if (res) {
      "Matched"
    } else {
      s"Not Match\n${mess}"
    }
  }

  /**
   * Compare 2 DFs by comparing their Edd Summary result
   *
   * Example
   * {{{
   * df.smvEddCompare(df2)
   * df.smvEddCompare(df2, ignoreColName = true)
   * }}}
   *
   * Print out comparing result
   **/
  def smvEddCompare(df2: DataFrame, ignoreColName: Boolean = false) =
    println(_smvEddCompare(df2, ignoreColName))
}<|MERGE_RESOLUTION|>--- conflicted
+++ resolved
@@ -350,13 +350,8 @@
     val dfJoined = df.joinUniqFieldNames(renamedOther,
                                          joinOpt,
                                          joinType,
-<<<<<<< HEAD
-                                         postfix)
-                                         
-=======
                                          postfix,
                                          broadcastOther)
->>>>>>> 14c580b5
     val dfCoalescedKeys = joinType match {
       case SmvJoinType.Outer | SmvJoinType.RightOuter =>
         // for each key used in the outer-join, coalesce key value from left to right
