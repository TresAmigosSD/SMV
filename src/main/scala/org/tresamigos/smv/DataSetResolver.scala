/*
 * This file is licensed under the Apache License, Version 2.0
 * (the "License"); you may not use this file except in compliance with
 * the License.  You may obtain a copy of the License at
 *
 *    http://www.apache.org/licenses/LICENSE-2.0
 *
 * Unless required by applicable law or agreed to in writing, software
 * distributed under the License is distributed on an "AS IS" BASIS,
 * WITHOUT WARRANTIES OR CONDITIONS OF ANY KIND, either express or implied.
 * See the License for the specific language governing permissions and
 * limitations under the License.
 */

package org.tresamigos.smv

import scala.util.{Try, Success, Failure}
import scala.collection.mutable

import org.joda.time.DateTime

/**
 * DataSetResolver (DSR) is the entrypoint through which the DataSetMgr acquires
 * SmvDataSets. A DSR object represent a single transaction. Each DSR creates a
 * set of DataSetRepos at instantiation. When asked for an SmvDataSet, DSR queries
 * the repos for that SmvDataSet and resolves it. The SmvDataSet is responsible for
 * resolving itself, given access to the DSR to load/resolve the SmvDataSet's
 * dependencies. DSR caches the SmvDataSets it has already resolved to ensure that
 * any SmvDataSet is only resolved once.
 */
class DataSetResolver(val repos: Seq[DataSetRepo],
                      smvConfig: SmvConfig) {
  /**
   * Timestamp which will be injected into the resolved SmvDataSets
   */
  val transactionTime = new DateTime

  // URN to resolved SmvDataSet
  var urn2res: Map[URN, SmvDataSet] = Map.empty

  /**
   * Given URN, return cached resolved version SmvDataSet if it exists, or
   * otherwise load unresolved version from source and resolve it.
   */
  def loadDataSet(urns: URN*): Seq[SmvDataSet] =
    urns map { urn =>

      val found = urn.getStage.isDefined
      if (!found) {
        throw new SmvRuntimeException(s"""Cannot find module with FQN [${urn.fqn}]. Is the stage name specified in the config?""")
      }

      urn2res.get(urn).getOrElse {
        val ds = urn match {
          case lUrn: LinkURN =>
            val dsFound = loadDataSet(lUrn.toModURN).head
            new SmvModuleLink(dsFound.asInstanceOf[SmvOutput])
          case mUrn: ModURN =>
            findDataSetInRepo(mUrn)
        }
        resolveDataSet(ds)
      }
    }

  /*
   * Track which SmvDataSets is currently being resolved. Used to check for
   * dependency cycles. Note: we no longer have to worry about corruption of
   * resolve stack because a new stack is created per transaction.
   */
  var resolveStack: Seq[SmvDataSet] = Seq.empty

  /**
   * Return cached resolved version of given SmvDataSet if it exists, or resolve
   * it otherwise.
   */
  def resolveDataSet(ds: SmvDataSet): SmvDataSet = {
    if (resolveStack.contains(ds))
      throw new IllegalStateException(msg.dependencyCycle(ds, resolveStack))
    else
      urn2res.get(ds.urn).getOrElse {
        resolveStack = ds +: resolveStack
        val resolvedDs = ds.resolve(this)
        resolvedDs.setTimestamp(transactionTime)
        urn2res = urn2res + (ds.urn -> resolvedDs)
        resolveStack = resolveStack.tail
        validateDependencies(resolvedDs)
        resolvedDs
      }
  }

  /**
   * Check dependency rules and report all violations. If there are violations
   * and SMV isn't configured to ignore dependency violations, throw exception.
   */
  def validateDependencies(ds: SmvDataSet): Unit = {
    if (!ds.isInstanceOf[SmvModuleLink]) {
      val dsStage = ds.parentStage.get
      ds.resolvedRequiresDS foreach {dep =>
        dep match {
          case l: SmvModuleLink =>
            if (dsStage == l.smvModule.parentStage.get)
              throw new SmvRuntimeException(msg.sameStageLink(ds.urn, dsStage))
          case _ =>
            val depStage = dep.parentStage.get
            if (dsStage != depStage)
              throw new SmvRuntimeException(msg.crossStageDependency(ds.urn, dsStage, dep.urn, depStage))
        }
      }
    }
  }

  /**
   * Given a URN, findDataSetInRepo recursively searches for an unresolved SmvDataSet
   * in each repo via a head/tail algorithm. Checking if a repo has an SmvDataSet
   * before loading it would incur the same cost twice, so we simply Try loading
   * the SmvDataSet from each repo and move on to the next repo if it fails.
   */
  private def findDataSetInRepo(urn: ModURN, reposToTry: Seq[DataSetRepo] = repos): SmvDataSet = {
    if(reposToTry.isEmpty)
      throw new SmvRuntimeException(msg.dsNotFound(urn))
    else
<<<<<<< HEAD
      Try(reposToTry.head.loadDataSet(urn)) match {
        case Failure(_) => findDataSetInRepo(urn, reposToTry.tail)
        case Success(ds) => ds
=======
      reposToTry.head.loadDataSet(urn) match {
        case None     => findDataSetInRepo(urn, reposToTry.tail)
        case Some(ds) => ds
>>>>>>> 155f8566
      }
  }

  /**
   * msg encapsulates the messages which will be thrown as errors or printed as
   * warnings for the user.
   */
  object msg {
    def dsNotFound(urn: URN): String = s"SmvDataSet ${urn} not found"
    def crossStageDependency(dsUrn: URN, dsStage: String, depUrn: URN, depStage: String): String =
      s"Module ${dsUrn} in ${dsStage} must use SmvModuleLink to depend on module ${depUrn} in ${depStage}"
    def sameStageLink(linkUrn: URN, stage: String): String =
      s"SmvModuleLink ${linkUrn} cannot link to ${linkUrn.toModURN} because they belong to the same stage"
    def dependencyCycle(ds: SmvDataSet, s: Seq[SmvDataSet]): String =
      s"Cycle found while resolving ${ds.urn}: " + s.foldLeft("")((acc, ds) => s"${acc},${ds.urn}")
  }
}<|MERGE_RESOLUTION|>--- conflicted
+++ resolved
@@ -119,15 +119,9 @@
     if(reposToTry.isEmpty)
       throw new SmvRuntimeException(msg.dsNotFound(urn))
     else
-<<<<<<< HEAD
-      Try(reposToTry.head.loadDataSet(urn)) match {
-        case Failure(_) => findDataSetInRepo(urn, reposToTry.tail)
-        case Success(ds) => ds
-=======
       reposToTry.head.loadDataSet(urn) match {
         case None     => findDataSetInRepo(urn, reposToTry.tail)
         case Some(ds) => ds
->>>>>>> 155f8566
       }
   }
 
