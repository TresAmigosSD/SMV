/*
 * This file is licensed under the Apache License, Version 2.0
 * (the "License"); you may not use this file except in compliance with
 * the License.  You may obtain a copy of the License at
 *
 *    http://www.apache.org/licenses/LICENSE-2.0
 *
 * Unless required by applicable law or agreed to in writing, software
 * distributed under the License is distributed on an "AS IS" BASIS,
 * WITHOUT WARRANTIES OR CONDITIONS OF ANY KIND, either express or implied.
 * See the License for the specific language governing permissions and
 * limitations under the License.
 */

package org.tresamigos.smv
package python

import py4j.GatewayServer

import scala.collection.JavaConversions._
import java.util.ArrayList

import org.apache.spark.sql._
import org.apache.spark.sql.types.DataType
import org.tresamigos.smv.util.DataSet
import matcher._

/** Provides access to enhanced methods on DataFrame, Column, etc */
object SmvPythonHelper {
  def peekStr(df: DataFrame, pos: Int, colRegex: String): String = df._peek(pos, colRegex)

  def smvExpandStruct(df: DataFrame, cols: Array[String]): DataFrame =
    df.smvExpandStruct(cols: _*)

  def smvGroupBy(df: DataFrame, cols: Array[Column]): SmvGroupedDataAdaptor =
    new SmvGroupedDataAdaptor(df.smvGroupBy(cols: _*))

  def smvGroupBy(df: DataFrame, cols: Array[String]): SmvGroupedDataAdaptor = {
    import df.sqlContext.implicits._
    new SmvGroupedDataAdaptor(df.smvGroupBy(cols.toSeq.map { c =>
      $"$c"
    }: _*))
  }

  /**
   * FIXME py4j method resolution with null argument can fail, so we
   * temporarily remove the trailing parameters till we can find a
   * workaround
   */
  def smvJoinByKey(df: DataFrame,
                   other: DataFrame,
                   keys: Seq[String],
                   joinType: String): DataFrame =
    df.smvJoinByKey(other, keys, joinType)

  def smvJoinMultipleByKey(df: DataFrame,
                           keys: Array[String],
                           joinType: String): SmvMultiJoinAdaptor =
    new SmvMultiJoinAdaptor(df.smvJoinMultipleByKey(keys, joinType))

  def smvSelectMinus(df: DataFrame, cols: Array[String]): DataFrame =
    df.smvSelectMinus(cols.head, cols.tail: _*)

  def smvSelectMinus(df: DataFrame, cols: Array[Column]): DataFrame =
    df.smvSelectMinus(cols: _*)

  def smvDedupByKey(df: DataFrame, keys: Array[String]): DataFrame =
    df.dedupByKey(keys.head, keys.tail: _*)

  def smvDedupByKey(df: DataFrame, cols: Array[Column]): DataFrame =
    df.dedupByKey(cols: _*)

  def smvDedupByKeyWithOrder(df: DataFrame,
                             keys: Array[String],
                             orderCol: Array[Column]): DataFrame =
    df.dedupByKeyWithOrder(keys.head, keys.tail: _*)(orderCol: _*)

  def smvDedupByKeyWithOrder(df: DataFrame,
                             cols: Array[Column],
                             orderCol: Array[Column]): DataFrame =
    df.dedupByKeyWithOrder(cols: _*)(orderCol: _*)

  def smvRenameField(df: DataFrame, namePairsAsList: ArrayList[ArrayList[String]]): DataFrame = {
    val namePairs = namePairsAsList.map(inner => Tuple2(inner(0), inner(1)))
    df.smvRenameField(namePairs: _*)
  }

  def smvConcatHist(df: DataFrame, colNames: Array[String]) = df._smvConcatHist(colNames.toSeq)

  def smvBinHist(df: DataFrame, _colWithBin: java.util.List[java.util.List[Any]]) = {
    val colWithBin = _colWithBin.map { t =>
      (t.get(0).asInstanceOf[String], t.get(1).asInstanceOf[Double])
    }.toSeq
    df._smvBinHist(colWithBin: _*)
  }

  def smvIsAllIn(col: Column, values: Any*): Column = col.smvIsAllIn(values: _*)
  def smvIsAnyIn(col: Column, values: Any*): Column = col.smvIsAnyIn(values: _*)

  //case class DiscoveredPK(pks: ArrayList[String], cnt: Long)
  def smvDiscoverPK(df: DataFrame, n: Int): (ArrayList[String], Long) = {
    val res = df.smvDiscoverPK(n, false)
    (new ArrayList(res._1), res._2)
  }

  def discoverSchema(path: String, nsamples: Int, csvattr: CsvAttributes): Unit =
    shell.discoverSchema(path, nsamples, csvattr)

  /**
   * Update the port of callback client
   */
  def updatePythonGatewayPort(gws: GatewayServer, port: Int): Unit = {
    val cl = gws.getCallbackClient
    val f  = cl.getClass.getDeclaredField("port")
    f.setAccessible(true)
    f.setInt(cl, port)
  }

  def createMatcher(
      leftId: String,
      rightId: String,
      exactMatchFilter: PreFilter,
      groupCondition: AbstractGroupCondition,
      levelLogics: Array[LevelLogic]
  ): SmvEntityMatcher = {
    val lls = levelLogics.toSeq
    SmvEntityMatcher(leftId,
                     rightId,
                     if (exactMatchFilter == null) NoOpPreFilter else exactMatchFilter,
                     if (groupCondition == null) NoOpGroupCondition else groupCondition,
                     lls)
  }

  def smvOverlapCheck(df: DataFrame, key: String, otherDf: Array[DataFrame]): DataFrame =
    df.smvOverlapCheck(key)(otherDf: _*)

  def smvDesc(df: DataFrame, colDescs: ArrayList[ArrayList[String]]): DataFrame = {
    val colDescPairs = colDescs.map(inner => Tuple2(inner(0), inner(1)))
    df.smvDesc(colDescPairs: _*)
  }

  def smvRemoveDesc(df: DataFrame, colNames: Array[String]): DataFrame = {
    df.smvRemoveDesc(colNames: _*)
  }

  def smvCollectSet(col: Column, datatypeJson: String): Column = {
    val dt = DataType.fromJson(datatypeJson)
    smvfuncs.smvCollectSet(col, dt)
  }

  def smvStrCat(sep: String, cols: Array[Column]): Column = {
    smvfuncs.smvStrCat(sep, cols: _*)
  }

  def smvHashKey(prefix: String, cols: Array[Column]): Column =
    smvfuncs.smvHashKey(prefix, cols: _*)
}

class SmvGroupedDataAdaptor(grouped: SmvGroupedData) {
  def smvTopNRecs(maxElems: Int, orders: Array[Column]): DataFrame =
    grouped.smvTopNRecs(maxElems, orders: _*)

  def smvPivotSum(pivotCols: java.util.List[Array[String]],
                  valueCols: Array[String],
                  baseOutput: Array[String]): DataFrame =
    grouped.smvPivotSum(pivotCols.map(_.toSeq).toSeq: _*)(valueCols: _*)(baseOutput: _*)

  def smvPivotCoalesce(pivotCols: java.util.List[Array[String]],
                       valueCols: Array[String],
                       baseOutput: Array[String]): DataFrame =
    grouped.smvPivotCoalesce(pivotCols.map(_.toSeq).toSeq: _*)(valueCols: _*)(baseOutput: _*)

  def smvFillNullWithPrevValue(orderCols: Array[Column], valueCols: Array[String]): DataFrame =
    grouped.smvFillNullWithPrevValue(orderCols: _*)(valueCols: _*)
}

class SmvMultiJoinAdaptor(joiner: SmvMultiJoin) {
  def joinWith(df: DataFrame, postfix: String, joinType: String): SmvMultiJoinAdaptor =
    new SmvMultiJoinAdaptor(joiner.joinWith(df, postfix, joinType))

  def doJoin(dropExtra: Boolean): DataFrame = joiner.doJoin(dropExtra)
}

/**
 * Provide app-level methods for use in Python.
 *
 * The collection types should be accessible through the py4j gateway.
 */
class SmvPyClient(val j_smvApp: SmvApp) {
  val config      = j_smvApp.smvConfig
  val publishHive = j_smvApp.publishHive

  def callbackServerPort: Option[Int] = config.cmdLine.cbsPort.get

  def publishVersion: Option[String] = config.cmdLine.publish.get
<<<<<<< HEAD

  /** Saves the dataframe to disk */
  def persist(dataframe: DataFrame, path: String, generateEdd: Boolean): Unit =
    DataSet.persist(j_smvApp.sparkSession, dataframe, path, generateEdd)

=======
  
>>>>>>> 1bcbcce5
  /** Create a SmvCsvFile for use in Python */
  def smvCsvFile(moduleName: String,
                 path: String,
                 csvAttr: CsvAttributes,
                 pForceParserCheck: Boolean,
                 pFailAtParsingError: Boolean): SmvCsvFile = {

    new SmvCsvFile(path, csvAttr) {
      override def fqn                = moduleName
      override val forceParserCheck   = pForceParserCheck
      override val failAtParsingError = pFailAtParsingError
    }
  }

  /** Output directory for files */
  def outputDir: String = j_smvApp.smvConfig.outputDir

  def stages: Array[String] = j_smvApp.stages.toArray

  /** Used to create small dataframes for testing */
  def dfFrom(schema: String, data: String): DataFrame =
    j_smvApp.createDF(schema, data)

  def urn2fqn(modUrn: String): String = org.tresamigos.smv.urn2fqn(modUrn)

  /** Runs an SmvModule written in either Python or Scala */
  def runModule(urn: String, forceRun: Boolean): DataFrame =
    j_smvApp.runModule(URN(urn), forceRun)

  // TODO: The following method should be removed when Scala side can
  // handle publish-hive SmvPyOutput tables
  def moduleNames: java.util.List[String] = {
    val cl                      = j_smvApp.smvConfig.cmdLine
    val directMods: Seq[String] = cl.modsToRun()
    directMods
  }

  // ---- User Run Configuration Parameters proxy funcs.
  def getRunConfig(key: String): String = j_smvApp.smvConfig.getRunConfig(key)
  def getRunConfigHash()                = j_smvApp.smvConfig.getRunConfigHash()

  def registerRepoFactory(id: String, iRepoFactory: IDataSetRepoFactoryPy4J): Unit =
    j_smvApp.registerRepoFactory(new DataSetRepoFactoryPython(iRepoFactory, j_smvApp.smvConfig))
}

/** Not a companion object because we need to access it from Python */
object SmvPyClientFactory {
  def init(sparkSession: SparkSession): SmvPyClient = init(Array("-m", "None"), sparkSession)

  def init(args: Array[String], sparkSession: SparkSession): SmvPyClient =
    new SmvPyClient(SmvApp.init(args, Option(sparkSession)))
}<|MERGE_RESOLUTION|>--- conflicted
+++ resolved
@@ -22,7 +22,6 @@
 
 import org.apache.spark.sql._
 import org.apache.spark.sql.types.DataType
-import org.tresamigos.smv.util.DataSet
 import matcher._
 
 /** Provides access to enhanced methods on DataFrame, Column, etc */
@@ -193,15 +192,7 @@
   def callbackServerPort: Option[Int] = config.cmdLine.cbsPort.get
 
   def publishVersion: Option[String] = config.cmdLine.publish.get
-<<<<<<< HEAD
-
-  /** Saves the dataframe to disk */
-  def persist(dataframe: DataFrame, path: String, generateEdd: Boolean): Unit =
-    DataSet.persist(j_smvApp.sparkSession, dataframe, path, generateEdd)
-
-=======
-  
->>>>>>> 1bcbcce5
+
   /** Create a SmvCsvFile for use in Python */
   def smvCsvFile(moduleName: String,
                  path: String,
