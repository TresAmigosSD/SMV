/*
 * This file is licensed under the Apache License, Version 2.0
 * (the "License"); you may not use this file except in compliance with
 * the License.  You may obtain a copy of the License at
 *
 *    http://www.apache.org/licenses/LICENSE-2.0
 *
 * Unless required by applicable law or agreed to in writing, software
 * distributed under the License is distributed on an "AS IS" BASIS,
 * WITHOUT WARRANTIES OR CONDITIONS OF ANY KIND, either express or implied.
 * See the License for the specific language governing permissions and
 * limitations under the License.
 */

package org.tresamigos.smv
package python

import py4j.GatewayServer

import scala.collection.JavaConversions._
import java.util.ArrayList

import org.apache.spark.sql.{Column, DataFrame, SQLContext}
import org.apache.spark.sql.types.DataType
import matcher._

/** Provides access to enhanced methods on DataFrame, Column, etc */
object SmvPythonHelper {
  def peekStr(df: DataFrame, pos: Int, colRegex: String): String = df._peek(pos, colRegex)

  def smvExpandStruct(df: DataFrame, cols: Array[String]): DataFrame =
    df.smvExpandStruct(cols: _*)

  def smvGroupBy(df: DataFrame, cols: Array[Column]): SmvGroupedDataAdaptor =
    new SmvGroupedDataAdaptor(df.smvGroupBy(cols: _*))

  def smvGroupBy(df: DataFrame, cols: Array[String]): SmvGroupedDataAdaptor = {
    import df.sqlContext.implicits._
    new SmvGroupedDataAdaptor(df.smvGroupBy(cols.toSeq.map { c =>
      $"$c"
    }: _*))
  }

  /**
   * FIXME py4j method resolution with null argument can fail, so we
   * temporarily remove the trailing parameters till we can find a
   * workaround
   */
  def smvJoinByKey(df: DataFrame,
                   other: DataFrame,
                   keys: Seq[String],
                   joinType: String): DataFrame =
    df.smvJoinByKey(other, keys, joinType)

  def smvJoinMultipleByKey(df: DataFrame,
                           keys: Array[String],
                           joinType: String): SmvMultiJoinAdaptor =
    new SmvMultiJoinAdaptor(df.smvJoinMultipleByKey(keys, joinType))

  def smvSelectMinus(df: DataFrame, cols: Array[String]): DataFrame =
    df.smvSelectMinus(cols.head, cols.tail: _*)

  def smvSelectMinus(df: DataFrame, cols: Array[Column]): DataFrame =
    df.smvSelectMinus(cols: _*)

  def smvDedupByKey(df: DataFrame, keys: Array[String]): DataFrame =
    df.dedupByKey(keys.head, keys.tail: _*)

  def smvDedupByKey(df: DataFrame, cols: Array[Column]): DataFrame =
    df.dedupByKey(cols: _*)

  def smvDedupByKeyWithOrder(df: DataFrame,
                             keys: Array[String],
                             orderCol: Array[Column]): DataFrame =
    df.dedupByKeyWithOrder(keys.head, keys.tail: _*)(orderCol: _*)

  def smvDedupByKeyWithOrder(df: DataFrame,
                             cols: Array[Column],
                             orderCol: Array[Column]): DataFrame =
    df.dedupByKeyWithOrder(cols: _*)(orderCol: _*)

  def smvRenameField(df: DataFrame, namePairsAsList: ArrayList[ArrayList[String]]): DataFrame = {
    val namePairs = namePairsAsList.map(inner => Tuple2(inner(0), inner(1)))
    df.smvRenameField(namePairs: _*)
  }

  def smvConcatHist(df: DataFrame, colNames: Array[String]) = df._smvConcatHist(colNames.toSeq)

  def smvBinHist(df: DataFrame, _colWithBin: java.util.List[java.util.List[Any]]) = {
    val colWithBin = _colWithBin.map { t =>
      (t.get(0).asInstanceOf[String], t.get(1).asInstanceOf[Double])
    }.toSeq
    df._smvBinHist(colWithBin: _*)
  }

  def smvIsAllIn(col: Column, values: Any*): Column = col.smvIsAllIn(values: _*)
  def smvIsAnyIn(col: Column, values: Any*): Column = col.smvIsAnyIn(values: _*)

  //case class DiscoveredPK(pks: ArrayList[String], cnt: Long)
  def smvDiscoverPK(df: DataFrame, n: Int): (ArrayList[String], Long) = {
    val res = df.smvDiscoverPK(n, false)
    (new ArrayList(res._1), res._2)
  }

  def smvDiscoverSchemaToFile(path: String, nsamples: Int, csvattr: CsvAttributes): Unit =
    shell.smvDiscoverSchemaToFile(path, nsamples, csvattr)

  def discoverSchemaAsSmvSchema(path: String, nsamples: Int, csvattr: CsvAttributes): SmvSchema = {
    implicit val csvAttributes = csvattr
    new SchemaDiscoveryHelper(SmvApp.app.sqlContext).discoverSchemaFromFile(path, nsamples)
  }

  /**
   * Update the port of callback client
   */
  def updatePythonGatewayPort(gws: GatewayServer, port: Int): Unit = {
    val cl = gws.getCallbackClient
    val f  = cl.getClass.getDeclaredField("port")
    f.setAccessible(true)
    f.setInt(cl, port)
  }

  def createMatcher(
      leftId: String,
      rightId: String,
      exactMatchFilter: PreFilter,
      groupCondition: AbstractGroupCondition,
      levelLogics: Array[LevelLogic]
  ): SmvEntityMatcher = {
    val lls = levelLogics.toSeq
    SmvEntityMatcher(leftId,
                     rightId,
                     if (exactMatchFilter == null) NoOpPreFilter else exactMatchFilter,
                     if (groupCondition == null) NoOpGroupCondition else groupCondition,
                     lls)
  }

  def smvOverlapCheck(df: DataFrame, key: String, otherDf: Array[DataFrame]): DataFrame =
    df.smvOverlapCheck(key)(otherDf: _*)

  def smvDesc(df: DataFrame, colDescs: ArrayList[ArrayList[String]]): DataFrame = {
    val colDescPairs = colDescs.map(inner => Tuple2(inner(0), inner(1)))
    df.smvDesc(colDescPairs: _*)
  }

  def smvRemoveDesc(df: DataFrame, colNames: Array[String]): DataFrame = {
    df.smvRemoveDesc(colNames: _*)
  }

  def smvCollectSet(col: Column, datatypeJson: String): Column = {
    val dt = DataType.fromJson(datatypeJson)
    smvfuncs.smvCollectSet(col, dt)
  }

  def smvStrCat(sep: String, cols: Array[Column]): Column = {
    smvfuncs.smvStrCat(sep, cols: _*)
  }

  def smvHashKey(prefix: String, cols: Array[Column]): Column =
    smvfuncs.smvHashKey(prefix, cols: _*)
}

class SmvGroupedDataAdaptor(grouped: SmvGroupedData) {
  def smvTopNRecs(maxElems: Int, orders: Array[Column]): DataFrame =
    grouped.smvTopNRecs(maxElems, orders: _*)

  def smvPivot(pivotCols: java.util.List[Array[String]],
                  valueCols: Array[String],
                  baseOutput: Array[String]): DataFrame =
    grouped.smvPivot(pivotCols.map(_.toSeq).toSeq: _*)(valueCols: _*)(baseOutput: _*).toDF

  def smvPivotSum(pivotCols: java.util.List[Array[String]],
                  valueCols: Array[String],
                  baseOutput: Array[String]): DataFrame =
    grouped.smvPivotSum(pivotCols.map(_.toSeq).toSeq: _*)(valueCols: _*)(baseOutput: _*)

  def smvPivotCoalesce(pivotCols: java.util.List[Array[String]],
                       valueCols: Array[String],
                       baseOutput: Array[String]): DataFrame =
    grouped.smvPivotCoalesce(pivotCols.map(_.toSeq).toSeq: _*)(valueCols: _*)(baseOutput: _*)

  def toDF(): DataFrame =
    grouped.toDF

  def smvRePartition(numParts: Int): SmvGroupedDataAdaptor =
    new SmvGroupedDataAdaptor(grouped.smvRePartition(numParts))

  def smvFillNullWithPrevValue(orderCols: Array[Column], valueCols: Array[String]): DataFrame =
    grouped.smvFillNullWithPrevValue(orderCols: _*)(valueCols: _*)

  def smvWithTimePanel(timeColName: String, start: panel.PartialTime, end: panel.PartialTime) =
    grouped.smvWithTimePanel(timeColName, start, end)

  def smvTimePanelAgg(timeColName: String, start: panel.PartialTime, end: panel.PartialTime, aggCols: Array[Column]) =
    grouped.smvTimePanelAgg(timeColName, start, end)(aggCols: _*)

  def smvQuantile(valueCols: Array[String], numBins: Integer, ignoreNull: Boolean) =
    grouped.smvQuantile(valueCols.toSeq, numBins, ignoreNull)

  def smvPercentRank(valueCols: Array[String], ignoreNull: Boolean) =
    grouped.smvPercentRank(valueCols.toSeq, ignoreNull)
}

class SmvMultiJoinAdaptor(joiner: SmvMultiJoin) {
  def joinWith(df: DataFrame, postfix: String, joinType: String): SmvMultiJoinAdaptor =
    new SmvMultiJoinAdaptor(joiner.joinWith(df, postfix, joinType))

  def doJoin(dropExtra: Boolean): DataFrame = joiner.doJoin(dropExtra)
}

/**
 * Provide app-level methods for use in Python.
 *
 * The collection types should be accessible through the py4j gateway.
 */
class SmvPyClient(val j_smvApp: SmvApp) {
  val config      = j_smvApp.smvConfig
  val publishHive = j_smvApp.publishHive

  def callbackServerPort: Option[Int] = config.cmdLine.cbsPort.get

  def publishVersion: Option[String] = config.cmdLine.publish.get

  /** Create a SmvCsvFile for use in Python */
  def smvCsvFile(moduleName: String,
                 path: String,
                 csvAttr: CsvAttributes,
                 pForceParserCheck: Boolean,
                 pFailAtParsingError: Boolean,
                 pUserSchema: Option[String]): SmvCsvFile = {

    new SmvCsvFile(path, csvAttr) {
      override def fqn                = moduleName
      override val forceParserCheck   = pForceParserCheck
      override val failAtParsingError = pFailAtParsingError
      override val userSchema         = pUserSchema
    }
  }

  /** Output directory for files */
  def outputDir: String = j_smvApp.smvConfig.outputDir

  def stages: Array[String] = j_smvApp.stages.toArray

  def inferDS(name: String): SmvDataSet =
    j_smvApp.dsm.inferDS(name).head

  /** Used to create small dataframes for testing */
  def dfFrom(schema: String, data: String): DataFrame =
    j_smvApp.createDF(schema, data)

  def urn2fqn(modUrn: String): String = org.tresamigos.smv.urn2fqn(modUrn)

  /** Runs an SmvModule written in either Python or Scala */
  def runModule(urn: String, forceRun: Boolean, version: Option[String]): DataFrame =
    j_smvApp.runModule(URN(urn), forceRun, version)

<<<<<<< HEAD
  def copyToHdfs(in: IAnyInputStream, dest: String): Unit =
    SmvHDFS.writeToFile(in, dest)
=======
  /** Returns metadata for a given urn*/
  def getMetadataJson(urn: String): String =
    j_smvApp.getMetadataJson(URN(urn))
>>>>>>> d2c5babc

  // TODO: The following method should be removed when Scala side can
  // handle publish-hive SmvOutput tables
  def moduleNames: java.util.List[String] = {
    val cl                      = j_smvApp.smvConfig.cmdLine
    val directMods: Seq[String] = cl.modsToRun()
    directMods
  }

  // ---- User Run Configuration Parameters proxy funcs.
  def getRunConfig(key: String): String = j_smvApp.smvConfig.getRunConfig(key)
  def getRunConfigHash()                = j_smvApp.smvConfig.getRunConfigHash()

  def registerRepoFactory(id: String, iRepoFactory: IDataSetRepoFactoryPy4J): Unit =
    j_smvApp.registerRepoFactory(new DataSetRepoFactoryPython(iRepoFactory, j_smvApp.smvConfig))
}

/** Not a companion object because we need to access it from Python */
object SmvPyClientFactory {
  def init(sqlContext: SQLContext): SmvPyClient = init(Array("-m", "None"), sqlContext)

  def init(args: Array[String], sqlContext: SQLContext): SmvPyClient =
    new SmvPyClient(SmvApp.init(args, Option(sqlContext.sparkContext), Option(sqlContext)))
}<|MERGE_RESOLUTION|>--- conflicted
+++ resolved
@@ -255,14 +255,12 @@
   def runModule(urn: String, forceRun: Boolean, version: Option[String]): DataFrame =
     j_smvApp.runModule(URN(urn), forceRun, version)
 
-<<<<<<< HEAD
   def copyToHdfs(in: IAnyInputStream, dest: String): Unit =
     SmvHDFS.writeToFile(in, dest)
-=======
+
   /** Returns metadata for a given urn*/
   def getMetadataJson(urn: String): String =
     j_smvApp.getMetadataJson(URN(urn))
->>>>>>> d2c5babc
 
   // TODO: The following method should be removed when Scala side can
   // handle publish-hive SmvOutput tables
