/*
 * This file is licensed under the Apache License, Version 2.0
 * (the "License"); you may not use this file except in compliance with
 * the License.  You may obtain a copy of the License at
 *
 *    http://www.apache.org/licenses/LICENSE-2.0
 *
 * Unless required by applicable law or agreed to in writing, software
 * distributed under the License is distributed on an "AS IS" BASIS,
 * WITHOUT WARRANTIES OR CONDITIONS OF ANY KIND, either express or implied.
 * See the License for the specific language governing permissions and
 * limitations under the License.
 */

package org.tresamigos.smv
package util

import org.apache.spark.sql._
import org.joda.time._, format._

/**
 * These methods were originally implemented in SmvDataSet.  They are
 * extracted to this utility class so they can be shared with
 * SmvModules written in Python.
 */
object DataSet {

  /**
   * Read a dataframe from a persisted file path, that is usually an
   * input data set or the output of an upstream SmvModule.
   *
   * The default format is headerless CSV with '"' as the quote
   * character
   */
  def readFile(sparkSession: SparkSession,
               path: String,
               attr: CsvAttributes = CsvAttributes.defaultCsv): DataFrame =
    new FileIOHandler(sparkSession, path).csvFileWithSchema(attr)

  /**
   * Save the dataframe content to disk, optionally generate edd.
   */
  def persist(sparkSession: SparkSession,
              dataframe: DataFrame,
              path: String,
              generateEdd: Boolean): Unit = {
    val fmt = DateTimeFormat.forPattern("HH:mm:ss")

    val counter = sparkSession.sparkContext.longAccumulator
    val before  = DateTime.now()
    println(s"${fmt.print(before)} PERSISTING: ${path}")

    val df      = dataframe.smvPipeCount(counter)
    val handler = new FileIOHandler(sparkSession, path)

    //Always persist null string as a special value with assumption that it's not
    //a valid data value
    handler.saveAsCsvWithSchema(df, strNullValue = "_SmvStrNull_")

    val after   = DateTime.now()
    val runTime = PeriodFormat.getDefault().print(new Period(before, after))
    val n       = counter.value

    println(s"${fmt.print(after)} RunTime: ${runTime}, N: ${n}")

    // if EDD flag was specified, generate EDD for the just saved file!
    // Use the "cached" file that was just saved rather than cause an action
    // on the input RDD which may cause some expensive computation to re-occur.
    if (generateEdd)
      readFile(sparkSession, path).edd.persistBesideData(path)
  }

  def publish(sparkSession: SparkSession,
              dataframe: DataFrame,
              path: String,
              generateEdd: Boolean): Unit = {
    val handler = new FileIOHandler(sparkSession, path)
    //Same as in persist, publish null string as a special value with assumption that it's not
    //a valid data value
    handler.saveAsCsvWithSchema(dataframe, strNullValue = "_SmvStrNull_")

    /* publish should also calculate edd if generarte Edd flag was turned on */
    if (generateEdd)
      dataframe.edd.persistBesideData(path)
  }

  /**
   * Exports a dataframe to a hive table.
   */
  def exportDataFrameToHive(sqlContext: SQLContext,
                            dataframe: DataFrame,
                            tableName: String,
                            publishHiveSql: Option[String]): Unit = {
    // register the dataframe as a temp table.  Will be overwritten on next register.
<<<<<<< HEAD
    dataframe.createOrReplaceTempView("etable")
    sqlContext.sql(s"drop table if exists ${tableName}")
    sqlContext.sql(s"create table ${tableName} as select * from etable")
  }
=======
    dataframe.registerTempTable("dftable")
>>>>>>> bb7c7ef8

    // if user provided a publish hive sql command, run it instead of default
    // table creation from data frame result.
    if (publishHiveSql.isDefined) {
      sqlContext.sql(publishHiveSql.get)
    } else {
      sqlContext.sql(s"drop table if exists ${tableName}")
      sqlContext.sql(s"create table ${tableName} as select * from dftable")
    }
  }
}<|MERGE_RESOLUTION|>--- conflicted
+++ resolved
@@ -92,14 +92,7 @@
                             tableName: String,
                             publishHiveSql: Option[String]): Unit = {
     // register the dataframe as a temp table.  Will be overwritten on next register.
-<<<<<<< HEAD
-    dataframe.createOrReplaceTempView("etable")
-    sqlContext.sql(s"drop table if exists ${tableName}")
-    sqlContext.sql(s"create table ${tableName} as select * from etable")
-  }
-=======
-    dataframe.registerTempTable("dftable")
->>>>>>> bb7c7ef8
+    dataframe.createOrReplaceTempView("dftable")
 
     // if user provided a publish hive sql command, run it instead of default
     // table creation from data frame result.
