/*
 * This file is licensed under the Apache License, Version 2.0
 * (the "License"); you may not use this file except in compliance with
 * the License.  You may obtain a copy of the License at
 *
 *    http://www.apache.org/licenses/LICENSE-2.0
 *
 * Unless required by applicable law or agreed to in writing, software
 * distributed under the License is distributed on an "AS IS" BASIS,
 * WITHOUT WARRANTIES OR CONDITIONS OF ANY KIND, either express or implied.
 * See the License for the specific language governing permissions and
 * limitations under the License.
 */

package org.tresamigos.smv

import org.apache.spark.sql.contrib.smv.{convertToCatalyst, convertToScala}

import org.apache.spark.sql._
import org.apache.spark.sql.expressions.{Window, WindowSpec}
import org.apache.spark.sql.functions._
import org.apache.spark.sql.catalyst.analysis.UnresolvedAttribute
import org.apache.spark.sql.catalyst.expressions._
import org.apache.spark.sql.catalyst.expressions.aggregate._
import org.apache.spark.sql.catalyst.InternalRow
import org.apache.spark.Partitioner
import org.apache.spark.annotation.Experimental

import cds.SmvGDO
import edd.Edd
import org.apache.spark.sql.types.{StringType, DoubleType}

/**
 * The result of running `smvGroupBy` on a DataFrame.
 */
@Experimental
private[smv] case class SmvGroupedData(df: DataFrame, keys: Seq[String]) {
  def toDF: DataFrame                         = df
  def toGroupedData: RelationalGroupedDataset = df.groupBy(keys(0), keys.tail: _*)
}

/**
 * SMV operations that can be applied to grouped data.
 * For example:
 * {{{
 *   df.smvGroupBy("k").smvDecile("amt")
 * }}}
 * We can not use the standard Spark `GroupedData` because the internal DataFrame and keys are not exposed.
 */
class SmvGroupedDataFunc(smvGD: SmvGroupedData) {
  private val df   = smvGD.df
  private val keys = smvGD.keys

  // convenience method to get a prototype WindowSpec object
  @inline private def winspec: WindowSpec = Window.partitionBy(keys.head, keys.tail: _*)

  /**
   * smvMapGroup: apply SmvGDO (GroupedData Operator) to SmvGroupedData
   *
   * Example:
   * {{{
   * val res1 = df.smvGroupBy('k).smvMapGroup(gdo1).agg(sum('v) as 'sumv, sum('v2) as 'sumv2)
   * val res2 = df.smvGroupBy('k).smvMapGroup(gdo2).toDF
   * }}}
   **/
  @Experimental
  def smvMapGroup(gdo: SmvGDO, needConvert: Boolean = true): SmvGroupedData = {
    val schema   = df.schema
    val ordinals = schema.getIndices(keys: _*)
    val rowToKeys: Row => Seq[Any] = { row =>
      ordinals.map { i =>
        row(i)
      }
    }

    val outSchema      = gdo.createOutSchema(schema)
    val inGroupMapping = gdo.createInGroupMapping(schema)
    val rdd = df.rdd
      .groupBy(rowToKeys)
      .flatMapValues(rowsInGroup => {
        val inRow =
          if (needConvert) convertToCatalyst(rowsInGroup, schema)
          else
            rowsInGroup.map { r =>
              InternalRow(r.toSeq: _*)
            }

        // convert Iterable[Row] to Iterable[InternalRow] first
        // so we can apply the function inGroupMapping
        val res = inGroupMapping(inRow)
        // now we have to convert an RDD[InternalRow] back to RDD[Row]
        if (needConvert)
          convertToScala(res, outSchema)
        else
          res.map { r =>
            Row(r.toSeq(outSchema): _*)
          }
      })
      .values

    /* since df.rdd method called ScalaReflection.convertToScala at the end on each row, here
       after process, we need to convert them all back by calling convertToCatalyst. One key difference
       between the Scala and Catalyst representation is the DateType, which is Scala RDD, it is a
       java.sql.Date, and in Catalyst RDD, it is an Int. Please note, since df.rdd always convert Catalyst RDD
       to Scala RDD, user should have no chance work on Catalyst RDD outside of DF.
     */

    // TODO remove conversion to catalyst type after all else compiles
    // val converted = rdd.map{row =>
    //   Row(row.toSeq.zip(outSchema.fields).
    //     map { case (elem, field) =>
    //       ScalaReflection.convertToCatalyst(elem, field.dataType)
    //     }: _*)}
    val newdf = df.sqlContext.createDataFrame(rdd, gdo.createOutSchema(schema))
    SmvGroupedData(newdf, keys ++ gdo.inGroupKeys)
  }

  /**
   * smvPivot on SmvGroupedData is similar to smvPivot on DF with the keys being provided in the `smvGroupBy` method instead of to the method directly.
   * See [[org.tresamigos.smv.SmvDFHelper#smvPivot]] for details
   *
   * For example:
   * {{{
   *   df.smvGroupBy("id").smvPivot(Seq("month", "product"))("count")(
   *      "5_14_A", "5_14_B", "6_14_A", "6_14_B")
   * }}}
   *
   * and the following input:
   * {{{
   * Input
   *  | id  | month | product | count |
   *  | --- | ----- | ------- | ----- |
   *  | 1   | 5/14  |   A     |   100 |
   *  | 1   | 6/14  |   B     |   200 |
   *  | 1   | 5/14  |   B     |   300 |
   * }}}
   *
   * will produce the following output:
   * {{{
   * Output:
   *  | id  | count_5_14_A | count_5_14_B | count_6_14_A | count_6_14_B |
   *  | --- | ------------ | ------------ | ------------ | ------------ |
   *  | 1   | 100          | NULL         | NULL         | NULL         |
   *  | 1   | NULL         | NULL         | NULL         | 200          |
   *  | 1   | NULL         | 300          | NULL         | NULL         |
   * }}}
   *
   *
   * @param pivotCols The sequence of column names whose values will be used as the output pivot column names.
   * @param valueCols The columns whose value will be copied to the pivoted output columns.
   * @param baseOutput The expected base output column names (without the value column prefix).
   *                   The user is required to supply the list of expected pivot column output names to avoid
   *                   and extra action on the input DataFrame just to extract the possible pivot columns.
   *                   if an empty sequence is provided, then the base output columns will be extracted from
   *                   values in the pivot columns (will cause an action on the entire DataFrame!)
   **/
  def smvPivot(pivotCols: Seq[String]*)(valueCols: String*)(baseOutput: String*): SmvGroupedData = {
    val output = ensureBaseOutput(baseOutput, pivotCols)
    val pivot = SmvPivot(pivotCols, valueCols.map { v =>
      (v, v)
    }, output)
    SmvGroupedData(pivot.createSrdd(df, keys), keys)
  }

  /**
   * If no baseOutput is supplied, run a full scan to extract the
   * unique values in the pivot and return as base output column
   * names.
   *
   * NOTE: this will have a serious performance impact.
   */
  private[this] def ensureBaseOutput(baseOutput: Seq[String],
                                     pivotCols: Seq[Seq[String]],
                                     srcDf: DataFrame = df): Seq[String] = {
    if (baseOutput.isEmpty)
      SmvPivot.getBaseOutputColumnNames(srcDf, pivotCols)
    else
      baseOutput
  }

  /**
   * Perform a normal `SmvPivot` operation followed by a sum on all the output pivot columns.
   *
   * For example:
   * {{{
   *   df.smvGroupBy("id").smvPivotSum(Seq("month", "product"))("count")("5_14_A", "5_14_B", "6_14_A", "6_14_B")
   * }}}
   *
   * and the following input:
   * {{{
   * Input
   *  | id  | month | product | count |
   *  | --- | ----- | ------- | ----- |
   *  | 1   | 5/14  |   A     |   100 |
   *  | 1   | 6/14  |   B     |   200 |
   *  | 1   | 5/14  |   B     |   300 |
   * }}}
   *
   * will produce the following output:
   * {{{
   *  | id  | count_5_14_A | count_5_14_B | count_6_14_A | count_6_14_B |
   *  | --- | ------------ | ------------ | ------------ | ------------ |
   *  | 1   | 100          | 300          | NULL         | 200          |
   * }}}
   *
   * @param pivotCols The sequence of column names whose values will be used as the output pivot column names.
   * @param valueCols The columns whose value will be copied to the pivoted output columns.
   * @param baseOutput The expected base output column names (without the value column prefix).
   *                   The user is required to supply the list of expected pivot column output names to avoid
   *                   and extra action on the input DataFrame just to extract the possible pivot columns.
   *                   if an empty sequence is provided, then the base output columns will be extracted from
   *                   values in the pivot columns (will cause an action on the entire DataFrame!)
   **/
  def smvPivotSum(pivotCols: Seq[String]*)(valueCols: String*)(baseOutput: String*): DataFrame = {
    import df.sqlContext.implicits._
    val output = ensureBaseOutput(baseOutput, pivotCols)
    val pivot = SmvPivot(pivotCols, valueCols.map { v =>
      (v, v)
    }, output)
    val pivotRes = smvPivot(pivotCols: _*)(valueCols: _*)(output: _*)
    // in spark1.3, sum may return null for all null values.  In 1.4, sum(all_null) will be 0.
    // TODO: remove the coalesce to zero once we port to 1.4.
    val aggOutCols = pivot.outCols().map { c =>
      val cZero = lit(0).cast(pivotRes.df(c).toExpr.dataType)
      (coalesce(sum(c), cZero) as c)
    }
    /*
    val keysAndAggCols = keys.map{k => pivotRes.df(k)} ++ aggOutCols
    pivotRes.agg(keysAndAggCols(0), keysAndAggCols.tail: _*)
     */
    pivotRes.agg(aggOutCols(0), aggOutCols.tail: _*)
  }

  /**
   * Same as smvPivotSum except that, instead of summing, we coalesce the pivot or grouped columns.
   */
  def smvPivotCoalesce(pivotCols: Seq[String]*)(valueCols: String*)(
      baseOutput: String*): DataFrame = {
    import df.sqlContext.implicits._

    // ensure that pivoting columns exist
    val (dfp: DataFrame, pcols: Seq[Seq[String]]) =
      if (!pivotCols.isEmpty) {
        (df, pivotCols)
      } else {
        // get unique col name for in-group ranking
        val pcol   = mkUniq(df.columns, "pivot")
        val orders = valueCols map (c => $"$c".asc)
        val w = Window
          .partitionBy(keys map { c =>
            $"$c"
          }: _*)
          .orderBy(orders: _*)
        val r1 =
          df.select((keys ++ valueCols map (c => $"$c")) :+ (row_number() over w as pcol): _*)
        // in-group ranking starting value is 0
        val r2 = r1.selectWithReplace(r1(pcol) - 1 as pcol)
        (r2, Seq(Seq(pcol)))
      }

    // TODO: remove duplicate code in smvPivot, smvPivotSum, and here
    val output = ensureBaseOutput(baseOutput, pcols, dfp)
    val pivot = SmvPivot(pcols, valueCols.map { v =>
      (v, v)
    }, output)
    val pivotRes = SmvGroupedData(pivot.createSrdd(dfp, keys), keys)

    // collapse each group into 1 row
    val cols = pivot.outCols map (n => smvfuncs.smvFirst($"$n", true) as n)
    pivotRes.agg(cols(0), cols.tail: _*)
  }


  /**
   * Compute the percent rank of a sequence of columns within a group in a given DataFrame.
   *
   * Used Spark's `percent_rank` window function. The precent rank is defined as
   * `R/(N-1)`, where `R` is the base 0 rank, and `N` is the population size. Under
   * this definition, min value (R=0) has percent rank `0.0`, and max value has percent
   * rank `1.0`.
   *
   * Example:
   * {{{
   *   df.smvGroupBy('g, 'g2).smvPercentRank(["v1", "v2", "v3"])
   * }}}
   *
   * `smvPercentRank` takes another parameter `ignoreNull`. If it is set to true, null values's
   * percent ranks will be nulls, otherwise, as Spark sort considers null smaller than any value,
   * nulls percent ranks will be zero. Default value of `ignoreNull` is `true`.
   *
   * For each column for which the percent rank is computed (e.g. "v"), an additional column is
   * added to the output, `v_pctrnk`
   *
   * All other columns in the input are untouched and propagated to the output.
   **/
  def smvPercentRank(valueCols: Seq[String], ignoreNull: Boolean = true): DataFrame = {
    val windows = valueCols.map(winspec.orderBy(_))
    val cols = df.columns
    val c_rawpr = {c: String => mkUniq(cols, c + "_rawpr")}
    val c_prmin = {c: String => mkUniq(cols, c + "_prmin")}
    val c_pctrnk = {c: String => mkUniq(cols, c + "_pctrnk")}
    if (ignoreNull) {
      //Calculate raw percent_rank for all cols, assign null for null values
      val rawdf = df.smvSelectPlus(valueCols.zip(windows).map{
        case (c, w) =>
          when(col(c).isNull, lit(null).cast(DoubleType)).otherwise(percent_rank().over(w)).alias(c_rawpr(c))
      }: _*)

      //Since min ignore nulls, "*_prmin" here are the min of the non-null percent_ranks
      val aggcols = valueCols.map{c => min(c_rawpr(c)).alias(c_prmin(c))}
      val rawmin = rawdf.smvGroupBy(keys.map{col(_)}: _*).agg(aggcols.head, aggcols.tail: _*)

      //Rescale the non-null percent_ranks
      rawdf.smvJoinByKey(rawmin, keys, "inner").smvSelectPlus(valueCols.map{
        c => ((col(c_rawpr(c)) - col(c_prmin(c)))/(lit(1.0) - col(c_prmin(c)))).alias(c_pctrnk(c))
      }: _*).smvSelectMinus(valueCols.map{c => Seq(c_rawpr(c), c_prmin(c))}.flatten.map{col(_)}: _*)
    } else {
      df.smvSelectPlus(valueCols.zip(windows).map{case (c, w) => percent_rank().over(w).alias(c_pctrnk(c))}: _*)
    }
  }

  /**
   * Compute the quantile bin number within a group in a given DataFrame.
   *
   * Estimate quantiles and quantile groups given a data with unknown distribution is
   * quite arbitrary. There are multiple 'definitions' used in different softwares. Please refer
   * https://en.wikipedia.org/wiki/Quantile#Estimating_quantiles_from_a_sample
   * for details.
   *
   * `smvQuantile` calculated from Spark's `percent_rank`. The algorithm is equavalent to the
   * one labled as `R-7, Excel, SciPy-(1,1), Maple-6` in above wikipedia page. Please note it
   * is slight different from SAS's default algorithm (labled as SAS-5).
   *
   * Returned quantile bin numbers are 1 based. For example when `bin_num=10`, returned values are
   * integers from 1 to 10, inclusively.
   *
   * Example:
   * {{{
   *   df.smvGroupBy('g, 'g2).smvQuantile(Seq("v"), 100)
   * }}}
   *
   * For each column for which the quantile is computed (e.g. "v"), an additional column is added to
   * the output, "v_quantile".
   *
   * All other columns in the input are untouched and propagated to the output.
   *
   * `smvQuantile` takes another parameter `ignoreNull`. If it is set to true, null values's
   * percent ranks will be nulls, otherwise, as Spark sort considers null smaller than any value,
   * nulls percent ranks will be zero. Default value of `ignoreNull` is `true`.
   *
   **/
  def smvQuantile(valueCols: Seq[String], numBins: Integer, ignoreNull: Boolean = true): DataFrame = {
    val percent2nTile: Any => Option[Int] = {percentage =>
      percentage match {
        case null => None
        case p: Double => Option(Math.min(Math.floor(p * numBins + 1).toInt, numBins))
      }
    }

    val p2tUdf = udf(percent2nTile)

    require(numBins >= 2)

    val cols = df.columns
    val c_pctrnk = {c: String => mkUniq(cols, c + "_pctrnk")}
    val c_qntl = {c: String => mkUniq(cols, c + "_quantile")}

    //smvPercentRank(valueCols, ignoreNull)
    smvPercentRank(valueCols, ignoreNull).smvSelectPlus(
      valueCols.map{c => p2tUdf(col(c_pctrnk(c))).alias(c_qntl(c))}: _*
    ).smvSelectMinus(
      valueCols.map{c => col(c_pctrnk(c))}: _*
    )
  }

  /**
   * Compute the decile for a given column value with a DataFrame group.
   * Equivelant to `smvQuantile` with `numBins` set to 10.
   */
  def smvDecile(valueCols: Seq[String], ignoreNull: Boolean = true): DataFrame =
    smvQuantile(valueCols, 10, ignoreNull)

  /**
   * Scale a group of columns to given ranges
   *
   * Example:
   * {{{
   *   df.smvGroupBy("k").smvScale($"v1" -> ((0.0, 100.0)), $"v2" -> ((100.0, 200.0)))()
   * }}}
   *
   * Note that the range tuple needs to be wrapped inside another pair
   * of parenthesis for the compiler to constructed the nested tuple.
   *
   * In this example, "v1" column within each k-group, the lowest value is scaled to 0.0 and
   * highest value is scaled to 100.0. The scaled column is called "v1_scaled".
   *
   * Two optional parameters can be provided by the user:
   * <br/>`withZeroPivot`: Boolean = false
   * <br/>`doDropRange`: Boolean = true
   *
   * When "withZeroPivot" is set, the scaling ensures that the zero point pivot is maintained.
   * For example, if the input range is [-5,15] and the desired output ranges are [-100,100],
   * then instead of mapping -5 -> -100 and 15 -> 100, we would maintain the zero pivot by mapping
   * [-15,15] to [-100,100] so a zero input will map to a zero output. Basically we extend the input
   * range to the abs max of the low/high values.
   *
   * When "doDropRange" is set, the upper and lower bound of the unscaled value will be dropped
   * from the output. Otherwise, the lower and upper bound of the unscaled value will be names as
   * "v1_min" and "v1_max" as for the example. Please note that is "withZeroPivot" also set, the
   * lower and upper bounds will be the abs max.
  **/
  def smvScale(ranges: (Column, (Double, Double))*)(withZeroPivot: Boolean = false,
                                                    doDropRange: Boolean = true): DataFrame = {

    import df.sqlContext.implicits._

    val cols = ranges.map { case (c, (_, _)) => c }
    val keyCols = keys.map { k =>
      $"$k"
    }

    val aggExprs = cols.flatMap { v =>
      val name = v.getName
      Seq(min(v).cast("double") as s"${name}_min", max(v).cast("double") as s"${name}_max")
    }

    val withRanges = if (withZeroPivot) {
      val absMax: (Double, Double) => Double = (l, h) =>
        scala.math.max(scala.math.abs(l), scala.math.abs(h))
      val absMaxUdf = udf(absMax)
      df.groupBy(keyCols: _*)
        .agg(aggExprs.head, aggExprs.tail: _*)
        .select((keyCols ++
          cols.flatMap { v =>
            val name = v.getName
            Seq(absMaxUdf($"${name}_min", $"${name}_max") * -1.0 as s"${name}_min",
                absMaxUdf($"${name}_min", $"${name}_max") as s"${name}_max")
          }): _*)
    } else {
      df.groupBy(keyCols: _*).agg(aggExprs.head, aggExprs.tail: _*)
    }

    /* When value all the same, return the middle value of the target range */
    def createScaleUdf(low: Double, high: Double) =
      udf({ (v: Double, l: Double, h: Double) =>
        if (h == l) {
          (low + high) / 2.0
        } else {
          (v - l) / (h - l) * (high - low) + low
        }
      })

    val scaleExprs = ranges.map {
      case (v, (low, high)) =>
        val sUdf = createScaleUdf(low, high)
        val name = v.getName
        sUdf(v.cast("double"), $"${name}_min", $"${name}_max") as s"${name}_scaled"
    }

    if (doDropRange) {
      df.smvJoinByKey(withRanges, keys, SmvJoinType.Inner)
        .smvSelectPlus(scaleExprs: _*)
        .smvSelectMinus(cols.flatMap { v =>
          val name = v.getName
          Seq($"${name}_min", $"${name}_max")
        }: _*)
    } else {
      df.smvJoinByKey(withRanges, keys, SmvJoinType.Inner).smvSelectPlus(scaleExprs: _*)
    }
  }

  /**
   * implement the cube operations on a given DF and a set of columns.
   * See http://joshualande.com/cube-rollup-pig-data-science/ for the pig implementation.
   * Rather than using nulls as the pig version, a sentinel value of "*" will be used
   *
   * Example:
   * {{{
   *   df.smvGroupBy("year").smvCube("zip", "month").agg("year", "zip", "month", sum("v") as "v")
   * }}}
   *
   * For zip & month columns with input values:
   * {{{
   *   90001, 201401
   *   10001, 201501
   * }}}
   *
   * The "cubed" values on those 2 columns are:
   * {{{
   *   90001, *
   *   10001, *
   *   *, 201401
   *   *, 201501
   *   90001, 201401
   *   10001, 201501
   *   *, *
   * }}}
   *
   * where `*` stand for "any"
   *
   * Also have a version on `DataFrame`.
   **/
  def smvCube(col: String, others: String*): SmvGroupedData = {
    new RollupCubeOp(df, keys, (col +: others)).cube()
  }

  /** Same as `smvCube(String*)` but using `Column` to define the input columns */
  def smvCube(cols: Column*): SmvGroupedData = {
    val names = cols.map(_.getName)
    new RollupCubeOp(df, keys, names).cube()
  }

  /**
   * implement the rollup operations on a given DF and a set of columns.
   * See http://joshualande.com/cube-rollup-pig-data-science/ for the pig implementation.
   *
   * Example:
   * {{{
   *   df.smvGroupBy("year").smvRollup("county", "zip").agg("year", "county", "zip", sum("v") as "v")
   * }}}
   *
   * For county & zip with input values:
   * {{{
   *   10234, 92101
   *   10234, 10019
   * }}}
   *
   * The "rolluped" values are:
   * {{{
   *   *, *
   *   10234, *
   *   10234, 92101
   *   10234, 10019
   * }}}
   *
   * Also have a version on DF.
   **/
  def smvRollup(col: String, others: String*): SmvGroupedData = {
    new RollupCubeOp(df, keys, (col +: others)).rollup()
  }

  /** Same as `smvRollup(String*)` but using `Column` to define the input columns */
  def smvRollup(cols: Column*): SmvGroupedData = {
    new RollupCubeOp(df, keys, cols.map(_.getName)).rollup()
  }

  /**
   * For each group, return the top N records according to an ordering
   *
   * Example:
   * {{{
   *   df.smvGroupBy("id").smvTopNRecs(3, $"amt".desc)
   * }}}
   * Will keep the 3 largest amt records for each id
   **/
  def smvTopNRecs(maxElems: Int, orders: Column*) = {
    val w       = winspec.orderBy(orders: _*)
    val rankcol = mkUniq(df.columns, "rank")
    val rownum  = mkUniq(df.columns, "rownum")
    val r1      = df.smvSelectPlus(rank() over w as rankcol, row_number() over w as rownum)
    r1.where(r1(rankcol) <= maxElems && r1(rownum) <= maxElems).smvSelectMinus(rankcol, rownum)
  }

  /**
<<<<<<< HEAD
=======
   * RunAgg will sort the records in the each group according to the specified ordering (syntax is the same
   * as orderBy). For each record, it uses the current record as the reference record, and apply the CDS
   * and aggregation on all the records "till this point". Here "till this point" means that ever record less
   * than or equal current record according to the given ordering.
   * For N records as input, runAgg will generate N records as output.
   *
   *  See SmvCDS document for details.
   *
   * Example:
   * {{{
   *   val res = df.smvGroupBy('k).runAgg($"t")(
   *                    $"k",
   *                    $"t",
   *                    $"v",
   *                    sum('v) from top2 from last3 as "nv1",
   *                    sum('v) from last3 from top2 as "nv2",
   *                    sum('v) as "nv3")
   * }}}
   **/
  @Experimental
  private[smv] def runAgg(orders: Column*)(aggCols: Column*): DataFrame = {
    /* In Spark 1.5.2 WindowSpec handles aggregate functions through
     * similar case matching as below. `first` and `last` are actually
     * implemented using Hive `first_value` and `last_value`, which have
     * different logic as `first` (non-null first) and `last` (non-null last)
     * in regular aggregation function.
     * We only try to use window to suppory Avg, Sum, Count, Min and Max
     * for simple runAgg, all others will still use CDS approach
     */
    // In Spark 2.1 first and last aggregate functions take an
    // ignoreNull argument and are supported in window spec.
    val isSimpleRunAgg = aggCols
      .map { a =>
        a.toExpr match {
          case Alias(Average(_), _)                                => true
          case Alias(Sum(_), _)                                    => true
          case Alias(Count(_), _)                                  => true
          case Alias(Min(_), _)                                    => true
          case Alias(Max(_), _)                                    => true
          case Alias(AggregateExpression(Last(_, _), x, y, z), _)  => true
          case Alias(AggregateExpression(First(_, _), x, y, z), _) => true
          case Alias(AggregateExpression(Count(_), x, y, z), _)    => true
          case _: UnresolvedAttribute                              => true
          case _                                                   => false
        }
      }
      .reduce(_ && _)

    if (isSimpleRunAgg) {
      val w = winspec.orderBy(orders: _*).rowsBetween(Long.MinValue, 0)
      val cols = aggCols.map { aggCol =>
        aggCol.toExpr match {
          case Alias(e: AggregateExpression, n) => new Column(e) over w as n
          case e: AggregateExpression           => new Column(e) over w
          case e                                => new Column(e)
        }
      }
      df.select(cols: _*)
    } else
      throw new UnsupportedOperationException("runAgg no longer supports CDS and GDO")
  }

  @Experimental
  private[smv] def runAgg(order: String, others: String*)(aggCols: Column*): DataFrame =
    runAgg((order +: others).map { s =>
      new ColumnName(s)
    }: _*)(aggCols: _*)

  /**
   * Same as `runAgg` but with all input column propagated to output.
   **/
  @Experimental
  private[smv] def runAggPlus(orders: Column*)(aggCols: Column*): DataFrame = {
    val inputCols = df.columns.map { c =>
      new ColumnName(c)
    }
    runAgg(orders: _*)((inputCols ++ aggCols): _*)
  }
  @Experimental
  private[smv] def runAggPlus(order: String, others: String*)(aggCols: Column*): DataFrame =
    runAggPlus((order +: others).map { s =>
      new ColumnName(s)
    }: _*)(aggCols: _*)

  /**
>>>>>>> 6feb3394
   * Add `smvTime` column according to some `TimePanel`s
   * Example
   * {{{
   * val dfWithTP = df.smvGroupBy("k").smvWithTimePanel(timeColName, Month(2013,1), Month(2014, 2))
   * }}}
   *
   * If there are no `smvTime` column in the input DF, the added column will
   * be named `smvTime`, otherwise an underscore, "_" will be prepended to the name as
   * the new column name.
   *
   * The values of the `smvTime` column are strings, e.g. "M201205", "Q201301", "D20140527".
   *
   * ColumnHelper `smvTimeToType`, `smvTineToIndex`, `smvTineToLabel` can be used to
   * create other columns from `smvTime`.
   *
   * @param timeColName name of the timestamp column of the input df
   * @param start time-panel start PartialTime (inclusive)
   * @param end time-panel end PartialTime (inclusive)
   * @param addMissingTimeWithNull (default true) when some PartialTime is missing whether to
   *   fill null records
   *
   * Since `TimePanel` defines a period of time, if for some group in the data
   * there are missing Months (or Quarters), when addMissingTimeWithNull is true,
   * this function will add records with non-null keys and
   * all possible `smvTime` columns with all other columns null-valued.
   *
   * Example
   * Input
   * {{{
   * k, time, v
   * 1, 20140101, 1.2
   * 1, 20140301, 4.5
   * 1, 20140325, 10.3
   * }}}
   * Code
   * {{{
   * df.smvGroupBy("k").smvWithTimePanel("time", Month(2014,1), Month(2014, 3))
   * }}}
   * Output
   * {{{
   * k, time, v, smvTime
   * 1, 20140101, 1.2, M201401
   * 1, 20140301, 4.5, M201403
   * 1, 20140325, 10.3, M201403
   * 1, null, null, M201401
   * 1, null, null, M201402
   * 1, null, null, M201403
   * }}}
   **/
  def smvWithTimePanel(
    timeColName: String,
    start: panel.PartialTime,
    end: panel.PartialTime,
    addMissingTimeWithNull: Boolean = true
  ) = {
    val tp = panel.TimePanel(start, end)
    tp.addToDF(df, timeColName, keys, addMissingTimeWithNull)
  }

  /**
   * Apply aggregation on given keys and specified time panel period
   * Example
   * {{{
   * val res = df.smvGroupBy("sku").smvTimePanelAgg("time", Day(2014, 1, 1), Day(2017,3,31))(
   *   sum("amt").as("amt"),
   *   sum("qty").as("qty")
   * )
   * }}}
   *
   * The input `df` of above example has a timestamp field "time", and the output aggregates on
   * "sku" and the "Day" of the timestamp, from the start of 2014-1-1 to 2017-3-31.
   *
   * The output will have 4 columns in above example: "sku", "smvTime", "amt", "qty".
   * The values of "smvTime" column will look like:
   * {{{
   * D20140101
   * D20140102
   * ...
   * }}}
   * For `PartialTime`s, please refer `smv.panel` package for details
   *
   * @param timeColName name of the timestamp column of the input df
   * @param start time-panel start PartialTime (inclusive)
   * @param end time-panel end PartialTime (inclusive)
   * @param addMissingTimeWithNull (default true) when some PartialTime is missing whether to
   *   fill null records
   *
   * When addMissingTimeWithNull is true, the aggregation should be always on the variables
   * instead of on literals (should NOT be count(lit(1))).
   **/
  def smvTimePanelAgg(
    timeColName: String,
    start: panel.PartialTime,
    end: panel.PartialTime,
    addMissingTimeWithNull: Boolean = true
  )(aggCols: Column*) = {
    val tp = panel.TimePanel(start, end)
    val withPanel = tp.addToDF(df, timeColName, keys, addMissingTimeWithNull)
    val allkeys = keys :+ "smvTime"
    withPanel.groupBy(allkeys.head, allkeys.tail: _*).agg(aggCols.head, aggCols.tail: _*)
  }

  /**
   * Add records within each group is expected values of a column is missing
   * For now only works with StringType column.
   *
   * Example
   * Input:
   * {{{
   * K, V, other
   * 1, a, x
   * 1, b, x
   * }}}
   *
   * {{{
   * df.smvGroupBy("K").fillExpectedWithNull("V", Set("a", "b", "c"))
   * }}}
   *
   * Output
   * {{{
   * K, V, other
   * 1, c, null
   * 1, a, x
   * 1, b, x
   * }}}
   **/
  private[smv] def fillExpectedWithNull(
      colName: String,
      expected: Set[String],
      doFiltering: Boolean
  ): DataFrame = {
    import df.sqlContext.implicits._

    val missings = (exists: Seq[String]) => (expected -- exists.toSet).toSeq
    val tmpCol   = mkUniq(df.columns, "tmpCol")
    val nullCols = df.columns.diff(keys :+ colName).map { s =>
      lit(null).cast(df.schema(s).dataType) as s
    }

    val res = df
      .groupBy(keys.head, keys.tail: _*)
      .agg(udf(missings).apply(smvfuncs.smvCollectSet($"$colName", StringType)) as tmpCol)
      .smvSelectPlus(explode($"$tmpCol") as colName)
      .smvSelectMinus(tmpCol)
      .smvSelectPlus(nullCols: _*)
      .select(df.columns.map { s =>
        $"$s"
      }: _*)
      .union(df)

    if (doFiltering) {
      res.where($"$colName".isin(expected.toSeq.map { lit }: _*))
    } else {
      res
    }
  }

  /**
   * Add records within each group with expected values and all other columns nulls
   * For now only works with StringType column.
   *
   * @param colName name of the column which need to add the expected values
   * @param expected set of expected values
   * @param doFiltering a boolean, if true only keep the values within the expected set
   *
   * Example
   * Input:
   * {{{
   * K, V, other
   * 1, a, x
   * 1, b, x
   * }}}
   *
   * {{{
   * df.smvGroupBy("K").addExpectedWithNull("V", Set("a", "b", "c"))
   * }}}
   *
   * Output
   * {{{
   * K, V, other
   * 1, a, x
   * 1, b, x
   * 1, a, null
   * 1, b, null
   * 1, c, null
   * }}}
   **/
  private[smv] def addExpectedWithNull(
      colName: String,
      expected: Set[String],
      doFiltering: Boolean
  ): DataFrame = {
    val dffiltered = if (doFiltering) {
      df.where(col(colName).isin(expected.toSeq.map { lit }: _*))
    } else {
      df
    }
    val nullCols = dffiltered.columns.diff(keys :+ colName).map { s =>
      lit(null).cast(dffiltered.schema(s).dataType) as s
    }
    val nullRows = dffiltered
      .select(keys.head, keys.tail: _*)
      .distinct()
      .withColumn(colName, explode(array(expected.toSeq.map { lit }: _*)))
      .smvSelectPlus(nullCols: _*)
      .select(dffiltered.columns.map { s =>
        col(s)
      }: _*)
    dffiltered.unionAll(nullRows)
  }

  /**
   * Fill in Null values with "previous" value according to an ordering
   *
   * Example:
   * Input:
   * {{{
   * K, T, V
   * a, 1, null
   * a, 2, a
   * a, 3, b
   * a, 4, null
   * }}}
   *
   * {{{
   * df.smvGroupBy("K").smvFillNullWithPrevValue($"T".asc)("V")
   * }}}
   *
   * Output:
   * {{{
   * K, T, V
   * a, 1, null
   * a, 2, a
   * a, 3, b
   * a, 4, b
   * }}}
   *
   * This methods only fill forward, which means that at T=1, V is still
   * null as in above example. In case one need all the null filled and
   * allow fill backward at the beginning of the sequence, you can apply
   * this method again with reverse ordering:
   * {{{
   * df.smvGroupBy("K").smvFillNullWithPrevValue($"T".asc)("V").
   *   smvGroupBy("K").smvFillNullWithPrevValue($"T".desc)("V")
   * }}}
   *
   * Output:
   * {{{
   * K, T, V
   * a, 1, a
   * a, 2, a
   * a, 3, b
   * a, 4, b
   * }}}
   **/
  def smvFillNullWithPrevValue(orders: Column*)(values: String*): DataFrame = {
    val gdo = new cds.FillNullWithPrev(orders.map { o =>
      o.toExpr
    }.toList, values)
    smvMapGroup(gdo).toDF
  }

  private[smv] def smvRePartition(partitioner: Partitioner): SmvGroupedData = {
    val fields = df.columns

    val keyColsStr = keys.map { k =>
      df(k).cast("string")
    }
    val keyDf = df.selectPlusPrefix(smvfuncs.smvStrCat(keyColsStr: _*) as "_smvRePartition_key_")

    val resRdd = keyDf.rdd
      .keyBy({ r =>
        r(0)
      })
      .partitionBy(partitioner)
      .values
    val resDf = df.sqlContext.createDataFrame(resRdd.map { r =>
      Row.fromSeq(r.toSeq)
    }, keyDf.schema)

    resDf.select(fields.head, fields.tail: _*).smvGroupBy(keys.head, keys.tail: _*)
  }

  /**
   * Repartition SmvGroupedData using specified partitioner on the keys. A
   * HashPartitioner with the specified number of partitions will be used.
   *
   * This method is used in the cases that the key-space is very large. In the
   * current Spark DF's groupBy method, the entire key-space is actually loaded
   * into executor's memory, which is very dangerous when the key space is big.
   * The regular DF's repartition function doesn't solve this issue since a random
   * repartition will not guaranteed to reduce the key-space on each executor.
   * In that case we need to use this function to linearly reduce the key-space.
   *
   * Example:
   * {{{
   *      df.smvGroupBy("k1", "k2").smvRePartition(32).aggWithKeys(sum($"v") as "v")
   * }}}
   **/
  def smvRePartition(numParts: Int): SmvGroupedData = {
    import org.apache.spark.HashPartitioner
    val hashPart = new HashPartitioner(numParts)
    smvRePartition(hashPart)
  }

  /**
   * Create an Edd on SmvGroupedData.
   * See [[org.tresamigos.smv.edd.Edd]] for details.
   *
   * Example:
   * {{{
   * scala> df.smvGroupBy("k").edd.summary().eddShow
   * }}}
   */
  def edd(): Edd = new Edd(df, keys)

  private[smv] def _smvHist(cols: String*) = edd.histogram(cols.head, cols.tail: _*)

  private[smv] def _smvConcatHist(colSeqs: Seq[String]*) = {
    import df.sqlContext.implicits._
    val colNames = colSeqs.map { cols =>
      cols.mkString("_")
    }
    val exprs = colSeqs
      .zip(colNames)
      .filter {
        case (cols, name) =>
          cols.size > 1
      }
      .map {
        case (cols, name) =>
          smvfuncs.smvStrCat("_", cols.map { c =>
            $"$c"
          }: _*).as(name)
      }
    val dfWithKey = if (exprs.isEmpty) {
      df
    } else {
      df.smvSelectPlus(exprs: _*)
    }
    dfWithKey
      .smvGroupBy(keys.map { k =>
        $"$k"
      }: _*)
      .edd
      .histogram(colNames.head, colNames.tail: _*)
  }

  /**
   * Print EDD histogram (each col's histogram prints separately)
  **/
  def smvHist(cols: String*) = println(_smvHist(cols: _*).createReport())

  /**
   * Save Edd histogram
  **/
  def smvHistSave(cols: String*)(path: String) =
    SmvReportIO.saveLocalReport(_smvHist(cols: _*).createReport(), path)

  /**
   * Print EDD histogram of a group of cols (joint distribution)
   **/
  def smvConcatHist(cols: Seq[String]*) = println(_smvConcatHist(cols: _*).createReport())

  /**
   * Save Edd histogram of a group of cols (joint distribution)
   **/
  def smvConcatHistSave(cols: Seq[String]*)(path: String) =
    SmvReportIO.saveLocalReport(_smvConcatHist(cols: _*).createReport(), path)
}<|MERGE_RESOLUTION|>--- conflicted
+++ resolved
@@ -36,7 +36,7 @@
 @Experimental
 private[smv] case class SmvGroupedData(df: DataFrame, keys: Seq[String]) {
   def toDF: DataFrame                         = df
-  def toGroupedData: RelationalGroupedDataset = df.groupBy(keys(0), keys.tail: _*)
+  def toGroupedData: GroupedData = df.groupBy(keys(0), keys.tail: _*)
 }
 
 /**
@@ -562,94 +562,6 @@
   }
 
   /**
-<<<<<<< HEAD
-=======
-   * RunAgg will sort the records in the each group according to the specified ordering (syntax is the same
-   * as orderBy). For each record, it uses the current record as the reference record, and apply the CDS
-   * and aggregation on all the records "till this point". Here "till this point" means that ever record less
-   * than or equal current record according to the given ordering.
-   * For N records as input, runAgg will generate N records as output.
-   *
-   *  See SmvCDS document for details.
-   *
-   * Example:
-   * {{{
-   *   val res = df.smvGroupBy('k).runAgg($"t")(
-   *                    $"k",
-   *                    $"t",
-   *                    $"v",
-   *                    sum('v) from top2 from last3 as "nv1",
-   *                    sum('v) from last3 from top2 as "nv2",
-   *                    sum('v) as "nv3")
-   * }}}
-   **/
-  @Experimental
-  private[smv] def runAgg(orders: Column*)(aggCols: Column*): DataFrame = {
-    /* In Spark 1.5.2 WindowSpec handles aggregate functions through
-     * similar case matching as below. `first` and `last` are actually
-     * implemented using Hive `first_value` and `last_value`, which have
-     * different logic as `first` (non-null first) and `last` (non-null last)
-     * in regular aggregation function.
-     * We only try to use window to suppory Avg, Sum, Count, Min and Max
-     * for simple runAgg, all others will still use CDS approach
-     */
-    // In Spark 2.1 first and last aggregate functions take an
-    // ignoreNull argument and are supported in window spec.
-    val isSimpleRunAgg = aggCols
-      .map { a =>
-        a.toExpr match {
-          case Alias(Average(_), _)                                => true
-          case Alias(Sum(_), _)                                    => true
-          case Alias(Count(_), _)                                  => true
-          case Alias(Min(_), _)                                    => true
-          case Alias(Max(_), _)                                    => true
-          case Alias(AggregateExpression(Last(_, _), x, y, z), _)  => true
-          case Alias(AggregateExpression(First(_, _), x, y, z), _) => true
-          case Alias(AggregateExpression(Count(_), x, y, z), _)    => true
-          case _: UnresolvedAttribute                              => true
-          case _                                                   => false
-        }
-      }
-      .reduce(_ && _)
-
-    if (isSimpleRunAgg) {
-      val w = winspec.orderBy(orders: _*).rowsBetween(Long.MinValue, 0)
-      val cols = aggCols.map { aggCol =>
-        aggCol.toExpr match {
-          case Alias(e: AggregateExpression, n) => new Column(e) over w as n
-          case e: AggregateExpression           => new Column(e) over w
-          case e                                => new Column(e)
-        }
-      }
-      df.select(cols: _*)
-    } else
-      throw new UnsupportedOperationException("runAgg no longer supports CDS and GDO")
-  }
-
-  @Experimental
-  private[smv] def runAgg(order: String, others: String*)(aggCols: Column*): DataFrame =
-    runAgg((order +: others).map { s =>
-      new ColumnName(s)
-    }: _*)(aggCols: _*)
-
-  /**
-   * Same as `runAgg` but with all input column propagated to output.
-   **/
-  @Experimental
-  private[smv] def runAggPlus(orders: Column*)(aggCols: Column*): DataFrame = {
-    val inputCols = df.columns.map { c =>
-      new ColumnName(c)
-    }
-    runAgg(orders: _*)((inputCols ++ aggCols): _*)
-  }
-  @Experimental
-  private[smv] def runAggPlus(order: String, others: String*)(aggCols: Column*): DataFrame =
-    runAggPlus((order +: others).map { s =>
-      new ColumnName(s)
-    }: _*)(aggCols: _*)
-
-  /**
->>>>>>> 6feb3394
    * Add `smvTime` column according to some `TimePanel`s
    * Example
    * {{{
@@ -798,7 +710,7 @@
       .select(df.columns.map { s =>
         $"$s"
       }: _*)
-      .union(df)
+      .unionAll(df)
 
     if (doFiltering) {
       res.where($"$colName".isin(expected.toSeq.map { lit }: _*))
