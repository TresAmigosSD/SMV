--- conflicted
+++ resolved
@@ -72,8 +72,6 @@
   def inferDS(partialNames: String*): Seq[SmvDataSet] =
     withTX( _.inferDS(partialNames: _*) )
 
-<<<<<<< HEAD
-=======
   /**
    * NOTE: This implementation thinks that SmvModuleLink lives in the stage of its target
    */
@@ -82,7 +80,6 @@
       urn.fqn.startsWith(stageName + ".")
     }
 
->>>>>>> b3d63847
   /**
    * Infer full stageName from a partial name
    */
