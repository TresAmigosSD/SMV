/*
 * This file is licensed under the Apache License, Version 2.0
 * (the "License"); you may not use this file except in compliance with
 * the License.  You may obtain a copy of the License at
 *
 *    http://www.apache.org/licenses/LICENSE-2.0
 *
 * Unless required by applicable law or agreed to in writing, software
 * distributed under the License is distributed on an "AS IS" BASIS,
 * WITHOUT WARRANTIES OR CONDITIONS OF ANY KIND, either express or implied.
 * See the License for the specific language governing permissions and
 * limitations under the License.
 */

package org.tresamigos.smv

import org.apache.log4j.LogManager

import org.tresamigos.smv.util.Edd

import org.apache.spark.sql.{DataFrame, SparkSession}
import org.apache.spark.{SparkContext, SparkConf}

import scala.collection.mutable
import scala.util.{Try, Success, Failure}
import java.util.List
import collection.JavaConverters._

import org.joda.time.DateTime


/**
 * Driver for SMV applications.  Most apps do not need to override this class and should just be
 * launched using the SmvApp object (defined below)
 */
<<<<<<< HEAD
class SmvApp(private val cmdLineArgs: Seq[String], _spark: Option[SparkSession] = None) {
=======
class SmvApp(private val cmdLineArgs: Seq[String],
             _sc: Option[SparkContext] = None,
             _sql: Option[SQLContext] = None) {
  val log         = LogManager.getLogger("smv")
>>>>>>> 78a5ce9c
  val smvConfig   = new SmvConfig(cmdLineArgs)
  val genEdd      = smvConfig.cmdLine.genEdd()
  val publishHive = smvConfig.cmdLine.publishHive()
  val publishJDBC = smvConfig.cmdLine.publishJDBC()

  def stages      = smvConfig.stageNames
  val sparkConf   = new SparkConf().setAppName(smvConfig.appName)

  /** Register Kryo Classes
   * Since none of the SMV classes will be put in an RDD, register them or not does not make
   * significant performance improvement
   *
   * val allSerializables = SmvReflection.objectsInPackage[Serializable]("org.tresamigos.smv")
   * sparkConf.registerKryoClasses(allSerializables.map{_.getClass}.toArray)
   **/
  val sparkSession = _spark getOrElse (SparkSession
    .builder()
    .appName(smvConfig.appName)
    .enableHiveSupport()
    .getOrCreate())

  val sc         = sparkSession.sparkContext
  val sqlContext = sparkSession.sqlContext

  // dsm should be private but will be temporarily public to accomodate outside invocations
  val dsm = new DataSetMgr(smvConfig)
  def registerRepoFactory(factory: DataSetRepoFactory): Unit =
    dsm.register(factory)
  registerRepoFactory(new DataSetRepoFactoryScala(smvConfig))

  // Since OldVersionHelper will be used by executors, need to inject the version from the driver
  OldVersionHelper.version = sc.version

  // configure spark sql params and inject app here rather in run method so that it would be done even if we use the shell.
  setSparkSqlConfigParams()

  /**
   * Create a DataFrame from string for temporary use (in test or shell)
   * By default, don't persist validation result
   *
   * Passing null for data will create an empty dataframe with a specified schema.
   **/
  def createDF(schemaStr: String, data: String = null, isPersistValidateResult: Boolean = false) = {
    val smvCF = SmvCsvStringData(schemaStr, data, isPersistValidateResult)
    smvCF.rdd(collector=new SmvRunInfoCollector)
  }

  lazy val allDataSets = dsm.allDataSets

  /** list of all current valid output files in the output directory. All other files in output dir can be purged. */
  private[smv] def validFilesInOutputDir(): Seq[String] =
    allDataSets.flatMap(_.allOutputFiles).map(SmvHDFS.baseName(_))

  /**
   * list of all the files with specific suffix in the given directory
   **/
  def getFileNamesByType(dirName: String, suffix: String): List[String] =
    SmvHDFS.dirList(dirName).filter(f => f.endsWith(suffix)).asJava

  /** remove all non-current files in the output directory */
  private[smv] def purgeOldOutputFiles() = {
    if (smvConfig.cmdLine.purgeOldOutput()) {
      SmvHDFS.purgeDirectory(smvConfig.outputDir, validFilesInOutputDir()) foreach {
        case (fn, success) =>
          println(
            if (success) s"... Deleted ${fn}"
            else s"... Unabled to delete ${fn}"
          )
      }
    }
  }

  /**
   * Remove all current files (if any) in the output directory if --force-run-all
   * argument was specified at the commandline
   */
  private[smv] def purgeCurrentOutputFiles() = {
    if (smvConfig.cmdLine.forceRunAll())
      deletePersistedResults(modulesToRunWithAncestors)
  }

  /**
   * Get the DataFrame associated with data set. The DataFrame plan (not data) is cached in
   * dfCache the to ensure only a single DataFrame exists for a given data set
   * (file/module).
   * Note: this keyed by the "versioned" dataset FQN.
   */
  var dfCache: mutable.Map[String, DataFrame] = mutable.Map.empty[String, DataFrame]

  /**
   * pass on the spark sql props set in the smv config file(s) to spark.
   * This is just for convenience so user can manage both smv/spark props in a single file.
   */
  private def setSparkSqlConfigParams() = {
    for ((key, value) <- smvConfig.sparkSqlProps) {
      sqlContext.setConf(key, value)
    }
  }

  /**
   * For each module, delete its persisted csv and schema (if any) with the
   * modules current hash
   */

  private[smv] def deletePersistedResults(dsList: Seq[SmvDataSet]) =
    dsList foreach (ds => ds.deleteOutputs(ds.versionedOutputFiles))

  def printDeadModules = {
    if(smvConfig.cmdLine.printDeadModules()) {
      val gu = new graph.SmvGraphUtil(this)
      println("Dead modules by stage:")
      println(gu.createDeadDSList())
      println()
      true
    } else {
      false
    }
  }

  /** Returns the app-level dependency graph as a dot string */
  def dependencyGraphDotString(stageNames: Seq[String] = stages): String =
    new graph.SmvGraphUtil(this, stageNames).createGraphvisCode(modulesToRun)

  /**
   * generate dependency graphs if "-g" flag was specified on command line.
   * @return true if graph were generated otherwise return false.
   */
  private def generateDotDependencyGraph() : Boolean = {
    if (smvConfig.cmdLine.graph()) {
      val pathName = s"${smvConfig.appName}.dot"
      SmvReportIO.saveLocalReport(dependencyGraphDotString(stages), pathName)
      true
    } else {
      false
    }
  }

  /** Returns the app-level dependency graph as a json string */
  def dependencyGraphJsonString(stageNames: Seq[String] = stages): String = {
    new graph.SmvGraphUtil(this, stageNames).createGraphJSON()
  }

  /**
   * generate JSON dependency graphs if "--json" flag was specified on command line.
   * @return true if json graph were generated otherwise return false.
   */
  private def generateJsonDependencyGraph() : Boolean = {
    if (smvConfig.cmdLine.jsonGraph()) {
      val pathName = s"${smvConfig.appName}.json"
      SmvReportIO.saveLocalReport(dependencyGraphJsonString(), pathName)
      true
    } else {
      false
    }
  }

  /**
   * zero parameter wrapper around dependencyGraphJsonString that can be called from python directly.
   * TODO: remove this once we pass args to dependencyGraphJsonString
   */
  def generateAllGraphJSON() = {
    dependencyGraphJsonString()
  }

  /**
   * compare EDD results if the --edd-compare flag was specified with edd files to compare.
   * @return true if edd files were compared, otherwise false.
   */
  private def compareEddResults(): Boolean = {
    smvConfig.cmdLine.compareEdd
      .map { eddsToCompare =>
        val edd1          = eddsToCompare(0)
        val edd2          = eddsToCompare(1)
        val (passed, log) = util.Edd.compareFiles(edd1, edd2)
        if (passed) {
          println("EDD Results are the same")
        } else {
          println("EDD Results differ:")
          println(log)
        }
        true
      }
      .orElse(Some(false))()
  }

  /**
   * execute as dry-run if the dry-run flag is specified.
   * This will show which modules are not yet persisted that need to run, without
   * actually running the modules.
   * @return true if dry-run option was specified, otherwise false
   */
  private def dryRun(): Boolean = {
    if (smvConfig.cmdLine.dryRun()) {

      // find all ancestors inclusive, and in case of SmvModuleLink, resolve its target module.
      // filter the modules that are not yet persisted and not ephemeral.
      // this yields all the modules that will need to be run with the given command
      val modsNotPersisted = modulesToRun.flatMap( m =>
        m +: m.ancestors
      ).map(_ match {
          case l: SmvModuleLink => l.smvModule
          case m => m
        }
      ).filterNot(m =>
        m.isPersisted || m.isEphemeral
      ).distinct

      println("Dry run - modules not persisted:")
      println("----------------------")
      println(modsNotPersisted.mkString("\n"))
      println("----------------------")
      true
    } else {
      false
    }
  }

  /**
   * if the publish to hive flag is setn, the publish
   */
  def publishModulesToHive(collector: SmvRunInfoCollector): Boolean = {
    if (publishHive) {
      // filter out the outout modules and publish them
      modulesToRun flatMap {
        case m: SmvOutput => Some(m)
        case _            => None
      } foreach (
          m => m.exportToHive(collector)
      )
    }

    publishHive
  }

  /**
   * if the export-csv option is specified, then publish locally
   */
  def publishOutputModulesLocally(collector: SmvRunInfoCollector): Boolean = {
    if (smvConfig.cmdLine.exportCsv.isSupplied) {
      val localDir = smvConfig.cmdLine.exportCsv()
      modulesToRun foreach { m =>
        val csvPath = s"${localDir}/${m.versionedFqn}.csv"
        m.rdd(collector=collector).smvExportCsv(csvPath)
      }
    }

    smvConfig.cmdLine.exportCsv.isSupplied
  }

  /**
   * Publish through JDBC if the --publish-jdbc flag is set
   */
  def publishOutputModulesThroughJDBC(collector: SmvRunInfoCollector): Boolean = {
    if (publishJDBC) {
      modulesToRun foreach (_.publishThroughJDBC(collector))
      true
    } else {
      false
    }
  }

  /**
   * Publish the specified modules if the "--publish" flag was specified on command line.
   * @return true if modules were published, otherwise return false.
   */
  private def publishOutputModules(collector: SmvRunInfoCollector): Boolean = {
    if (smvConfig.cmdLine.publish.isDefined) {
      modulesToRun foreach { module =>
        module.publish(collector=collector)
      }
      true
    } else {
      false
    }
  }

  /**
   * run the specified output modules.
   * @return true if modules were generated, otherwise false.
   */
  private def generateOutputModules(collector: SmvRunInfoCollector): Boolean = {
    modulesToRun foreach (_.rdd(collector=collector))
    modulesToRun.nonEmpty
  }

  /**
   * set dynamic runtime configuration.
   * this should be set before run dataset.
   */
  private def setDynamicRunConfig(runConfig: Map[String, String]) = {
    smvConfig.dynamicRunConfig = runConfig
  }

  /**
   * proceeds with the execution of an smvDS passed from runModule or runModuleByName
   * TODO: the name of this function should make its distinction from runModule clear (this is an implementation)
   */
  private def runDS(ds: SmvDataSet,
            forceRun: Boolean,
            version: Option[String],
            collector: SmvRunInfoCollector): DataFrame = {
    if (version.isDefined)
      // if fails, error already handled since input path doesn't exist
      ds.readPublishedData(version).get
    else {
      if (forceRun)
        deletePersistedResults(Seq(ds))
      ds.rdd(forceRun, collector=collector)
    }
  }

  /** Run a module by its fully qualified name in its respective language environment
   *  If force argument is true, any existing persisted results will be deleted
   *  and the module's DataFrame cache will be ignored, forcing the module to run again.
   *  If a version is specified, try to read the module from the published data for the given version.
   *  If dynamic runtime configuration is specified, run the module with the configuration provided.
   */
  def runModule(urn: URN,
                forceRun: Boolean = false,
                version: Option[String] = None,
                runConfig: Map[String, String] = Map.empty,
                collector: SmvRunInfoCollector = new SmvRunInfoCollector): DataFrame = {
    // set dynamic runtime configuration before discovering ds as stage, etc impacts what can be discovered
    setDynamicRunConfig(runConfig)
    val ds = dsm.load(urn).head
    runDS(ds, forceRun, version, collector)
  }

  /**
   * Run a module based on the end of its name (must be unique). If force argument
   * is true, any existing persisted results will be deleted and the module's
   *  DataFrame cache will be ignored, forcing the module to run again.
   * If a version is specified, try to read the module from the published data for the given version
   */
  def runModuleByName(modName: String,
                      forceRun: Boolean = false,
                      version: Option[String] = None,
                      runConfig: Map[String, String] = Map.empty,
                      collector: SmvRunInfoCollector = new SmvRunInfoCollector): DataFrame = {
    // set dynamic runtime configuration before discovering ds as stage, etc impacts what can be discovered
    setDynamicRunConfig(runConfig)
    val ds = dsm.inferDS(modName).head

    runDS(ds, forceRun, version, collector=collector)
  }

  def publishModuleToHiveByName(modName: String,
                                runConfig: Map[String, String],
                                collector: SmvRunInfoCollector): Unit = {
      setDynamicRunConfig(runConfig)
      dsm.inferDS(modName).head.exportToHive(collector)
  }

  def getDsHash(name: String, runConfig: Map[String, String]): String = {
    setDynamicRunConfig(runConfig)
    dsm.inferDS(name).head.verHex
  }

  def getRunInfo(partialName: String, runConfig: Map[String, String]): SmvRunInfoCollector = {
    setDynamicRunConfig(runConfig)
    getRunInfo(dsm.inferDS(partialName).head)
  }

  def getRunInfo(urn: URN, runConfig: Map[String, String]): SmvRunInfoCollector = {
    setDynamicRunConfig(runConfig)
    getRunInfo(dsm.load(urn).head)
  }

  /**
   * Returns the run information for a given dataset and all its
   * dependencies (including transitive dependencies), from the last run
   */
  def getRunInfo(ds: SmvDataSet,
    coll: SmvRunInfoCollector=new SmvRunInfoCollector()): SmvRunInfoCollector = {
    // get fqn from urn, because if ds is a link we want the fqn of its target
    coll.addRunInfo(ds.fqn, ds.runInfo)

    ds.resolvedRequiresDS foreach { dep =>
      val depTarget = dep match {
        case link: SmvModuleLink => link.smvModule
        case _                   => dep
      }
      getRunInfo(depTarget, coll)
    }

    coll
  }

  /**
   * Returns metadata for a given urn
   */
  def getMetadataJson(urn: URN): String = {
    val ds = dsm.load(urn).head
    ds.getMetadata().toJson
  }

  /**
   * Returns metadata history for a given urn
   */
  def getMetadataHistoryJson(urn: URN): String = {
    val ds = dsm.load(urn).head
    ds.getMetadataHistory().toJson
  }

  /**
   * sequence of SmvModules to run based on the command line arguments.
   * Returns the union of -a/-m/-s command line flags.
   */
  lazy val modulesToRun: Seq[SmvDataSet] = {
    val cmdline = smvConfig.cmdLine
    val empty   = Some(Seq.empty[String])

    val modPartialNames = cmdline.modsToRun.orElse(empty)()
    val stageNames      = cmdline.stagesToRun.orElse(empty)() map (dsm.inferStageFullName(_))

    dsm.modulesToRun(modPartialNames, stageNames, cmdline.runAllApp())
  }

  /**
   * Sequence of SmvModules to run + all of their ancestors
   */
  lazy val modulesToRunWithAncestors: Seq[SmvDataSet] = {
    val ancestors = modulesToRun flatMap (_.ancestors)
    (modulesToRun ++ ancestors).distinct
  }

  /**
   * The main entry point into the app.  This will parse the command line arguments
   * to determine which modules should be run/graphed/etc.
   */
  def run() = {
    purgeCurrentOutputFiles()
    purgeOldOutputFiles()

    val mods = modulesToRun

    if (mods.nonEmpty) {
      println("Modules to run/publish")
      println("----------------------")
      println(mods.map(_.fqn).mkString("\n"))
      println("----------------------")
    }

    val collector = new SmvRunInfoCollector

    // either generate graphs, publish modules, or run output modules (only one will occur)
    printDeadModules || dryRun() || compareEddResults() ||
      generateDotDependencyGraph() || generateJsonDependencyGraph() ||
      publishModulesToHive(collector) ||  publishOutputModules(collector) ||
      publishOutputModulesThroughJDBC(collector) || publishOutputModulesLocally(collector) ||
      generateOutputModules(collector)
  }
}

/**
 * Common entry point for all SMV applications.  This is the object that should be provided to spark-submit.
 */
object SmvApp {
  var app: SmvApp = _

  def init(args: Array[String], _spark: Option[SparkSession] = None) = {
    app = new SmvApp(args, _spark)
    app
  }

  /**
   * Creates a new app instances from a sql context.  This is used by SparkR to create a new app.
   */
  def newApp(sparkSession: SparkSession, appPath: String): SmvApp = {
    SmvApp.init(Seq("-m", "None", "--smv-app-dir", appPath).toArray, Option(sparkSession))
    SmvApp.app
  }

  def main(args: Array[String]) {
    init(args)
    app.run()
  }
}<|MERGE_RESOLUTION|>--- conflicted
+++ resolved
@@ -33,14 +33,8 @@
  * Driver for SMV applications.  Most apps do not need to override this class and should just be
  * launched using the SmvApp object (defined below)
  */
-<<<<<<< HEAD
 class SmvApp(private val cmdLineArgs: Seq[String], _spark: Option[SparkSession] = None) {
-=======
-class SmvApp(private val cmdLineArgs: Seq[String],
-             _sc: Option[SparkContext] = None,
-             _sql: Option[SQLContext] = None) {
   val log         = LogManager.getLogger("smv")
->>>>>>> 78a5ce9c
   val smvConfig   = new SmvConfig(cmdLineArgs)
   val genEdd      = smvConfig.cmdLine.genEdd()
   val publishHive = smvConfig.cmdLine.publishHive()
