--- conflicted
+++ resolved
@@ -21,12 +21,8 @@
 import scala.io.Source
 import scala.util.{Try, Success, Failure}
 
-<<<<<<< HEAD
+import org.apache.log4j.LogManager
 import org.apache.spark.sql.{DataFrame, SparkSession}
-=======
-import org.apache.log4j.LogManager
-import org.apache.spark.sql.{DataFrame, SQLContext}
->>>>>>> b399033e
 import org.apache.spark.{SparkContext, SparkConf}
 import org.joda.time.DateTime
 
@@ -99,7 +95,7 @@
    *
    * Passing null for data will create an empty dataframe with a specified schema.
    **/
-  def createDF(schemaStr: String, data: String = null) = 
+  def createDF(schemaStr: String, data: String = null) =
     createDFWithLogger(schemaStr, data, TerminateParserLogger)
 
   lazy val allDataSets = dsm.allDataSets
