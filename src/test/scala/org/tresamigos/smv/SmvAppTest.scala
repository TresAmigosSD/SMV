--- conflicted
+++ resolved
@@ -146,14 +146,8 @@
       }
 
       object testApp
-<<<<<<< HEAD
-          extends SmvApp(Seq("--purge-old-output", "--output-dir", testcaseTempDir),
+          extends SmvApp(Seq("--purge-old-output", "--history-dir", testcaseTempDir, "--output-dir", testcaseTempDir),
                          Option(sparkSession)) {
-=======
-          extends SmvApp(Seq("--purge-old-output", "--history-dir", testcaseTempDir, "--output-dir", testcaseTempDir),
-                         Option(sc),
-                         Option(sqlContext)) {
->>>>>>> 930f68f9
         override lazy val allDataSets = Seq(m)
       }
       SmvApp.app = testApp
