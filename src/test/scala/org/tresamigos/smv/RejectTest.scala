/*
 * This file is licensed under the Apache License, Version 2.0
 * (the "License"); you may not use this file except in compliance with
 * the License.  You may obtain a copy of the License at
 *
 *    http://www.apache.org/licenses/LICENSE-2.0
 *
 * Unless required by applicable law or agreed to in writing, software
 * distributed under the License is distributed on an "AS IS" BASIS,
 * WITHOUT WARRANTIES OR CONDITIONS OF ANY KIND, either express or implied.
 * See the License for the specific language governing permissions and
 * limitations under the License.
 */

package org.tresamigos.smv

class RejectTest extends SparkTestUtil {
  sparkTest("test csvFile loader rejection with NoOp") {
    implicit val rejectLogger:RejectLogger  = NoOpRejectLogger
    val srdd = sqlContext.csvFileWithSchema(testDataDir +  "RejectTest/test2")
    val res = srdd.collect.map(_.mkString(","))
    val exp = List(
      "123,12.5,2013-01-09 13:06:19.0,12102012",
      "123,12.5,2013-01-09 13:06:19.0,12102012",
      "123,12.5,2015-07-09 13:06:19.0,12102012",
      "231,67.21,2012-10-09 10:16:21.0,02122011",
      "123,null,2014-08-17 01:01:56.0,22052014")

    assert(res === exp)
  }

  sparkTest("test csvFile loader rejection") {
    implicit val rejectLogger:RejectLogger  = new SCRejectLogger(sc, 3)
    val srdd = sqlContext.csvFileWithSchema(testDataDir +  "RejectTest/test2")
    srdd.collect
<<<<<<< HEAD
    val res = rejectLogger.rejectedReport.map{ case (s,e) => s"$s ------ $e" }
    println(res.mkString("\n"))
    val exp = """123,12.50  ,12102012 ------ java.lang.IllegalArgumentException: requirement failed
123,001x  ,20130109130619,12102012 ------ java.lang.NumberFormatException: For input string: "001x"
123,  ,20130109130619,12102012 ------ java.lang.NumberFormatException: empty String
123,12.50  ,130109130619,12102012 ------ java.text.ParseException: Unparseable date: "130109130619"
123,12.50  ,109130619,12102012 ------ java.text.ParseException: Unparseable date: "109130619"
123,12.50  ,201309130619,12102012 ------ java.text.ParseException: Unparseable date: "201309130619"
Total rejected records: 6 ------"""

    /*TODO: Test will fail since there are no guarantee of the order of the array
    assert(res.mkString("\n") === exp)
    */
=======

    val res = rejectLogger.rejectedLineReport.map{ case (s,e) => s"$s -- $e" }
    val exp = List(
      "123,12.50  ,12102012 -- java.lang.IllegalArgumentException: requirement failed",
      "123,001x  ,20130109130619,12102012 -- java.lang.NumberFormatException: For input string: \"001x\"",
      "123,  ,20130109130619,12102012 -- java.lang.NumberFormatException: empty String",
      "123,12.50  ,109130619,12102012 -- java.text.ParseException: Unparseable date: \"109130619\"",
      "123,12.50  ,130109130619,12102012 -- java.text.ParseException: Unparseable date: \"130109130619\"",
      "More rejects!! Total rejected records: 6 -- ")

    assertUnorderedSeqEqual(res, exp)
>>>>>>> d96966b3

  }

  /* Expect and Exception here. How to test this? 
  sparkTest("test csvFile loader rejection with exception") {
    val srdd = sqlContext.csvFileWithSchema(testDataDir +  "RejectTest/test2")
    println(srdd.collect.mkString("\n"))
  }
  */
}
<|MERGE_RESOLUTION|>--- conflicted
+++ resolved
@@ -33,23 +33,7 @@
     implicit val rejectLogger:RejectLogger  = new SCRejectLogger(sc, 3)
     val srdd = sqlContext.csvFileWithSchema(testDataDir +  "RejectTest/test2")
     srdd.collect
-<<<<<<< HEAD
-    val res = rejectLogger.rejectedReport.map{ case (s,e) => s"$s ------ $e" }
-    println(res.mkString("\n"))
-    val exp = """123,12.50  ,12102012 ------ java.lang.IllegalArgumentException: requirement failed
-123,001x  ,20130109130619,12102012 ------ java.lang.NumberFormatException: For input string: "001x"
-123,  ,20130109130619,12102012 ------ java.lang.NumberFormatException: empty String
-123,12.50  ,130109130619,12102012 ------ java.text.ParseException: Unparseable date: "130109130619"
-123,12.50  ,109130619,12102012 ------ java.text.ParseException: Unparseable date: "109130619"
-123,12.50  ,201309130619,12102012 ------ java.text.ParseException: Unparseable date: "201309130619"
-Total rejected records: 6 ------"""
-
-    /*TODO: Test will fail since there are no guarantee of the order of the array
-    assert(res.mkString("\n") === exp)
-    */
-=======
-
-    val res = rejectLogger.rejectedLineReport.map{ case (s,e) => s"$s -- $e" }
+    val res = rejectLogger.rejectedReport.map{ case (s,e) => s"$s -- $e" }
     val exp = List(
       "123,12.50  ,12102012 -- java.lang.IllegalArgumentException: requirement failed",
       "123,001x  ,20130109130619,12102012 -- java.lang.NumberFormatException: For input string: \"001x\"",
@@ -59,7 +43,6 @@
       "More rejects!! Total rejected records: 6 -- ")
 
     assertUnorderedSeqEqual(res, exp)
->>>>>>> d96966b3
 
   }
 
