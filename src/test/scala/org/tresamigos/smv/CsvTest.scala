--- conflicted
+++ resolved
@@ -7,14 +7,9 @@
 
   test("Test loading of csv file with header") {
     val file = SmvCsvFile("./" + testDataDir + "CsvTest/test1", CsvAttributes.defaultCsvWithHeader)
-<<<<<<< HEAD
-    val df   = file.rdd()
+    val df   = file.rdd(collector=new SmvRunInfoCollector)
     import df.sparkSession.implicits._
     val res = df.map(r => (r.getString(0), r.getInt(1))).collect.mkString(",")
-=======
-    val df   = file.rdd(collector=new SmvRunInfoCollector)
-    val res  = df.map(r => (r(0), r(1))).collect.mkString(",")
->>>>>>> 2f40751d
     // TODO: should probably add a assertSRDDEqual() with expected rows instead of convert to string
     assert(res === "(Bob,1),(Fred,2)")
   }
