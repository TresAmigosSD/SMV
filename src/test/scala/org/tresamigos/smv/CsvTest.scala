--- conflicted
+++ resolved
@@ -8,12 +8,8 @@
   test("Test loading of csv file with header") {
     val file = SmvCsvFile("./" + testDataDir + "CsvTest/test1", CsvAttributes.defaultCsvWithHeader)
     val df   = file.rdd
-<<<<<<< HEAD
     import df.sparkSession.implicits._
     val res = df.map(r => (r.getString(0), r.getInt(1))).collect.mkString(",")
-=======
-    val res  = df.map(r => (r(0), r(1))).collect.mkString(",")
->>>>>>> 9df47292
     // TODO: should probably add a assertSRDDEqual() with expected rows instead of convert to string
     assert(res === "(Bob,1),(Fred,2)")
   }
@@ -104,11 +100,8 @@
         |b: String[,_SmvStrNull_]
         |""".stripMargin
     )
-<<<<<<< HEAD
-=======
 
   }
->>>>>>> 9df47292
 
   test("Read file with quote-char null") {
     val file = SmvCsvFile("./" + testDataDir + "CsvTest/test3.csv")
