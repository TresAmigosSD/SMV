--- conflicted
+++ resolved
@@ -52,11 +52,7 @@
     /* Since DS will cache the resolved DF we need to use a separate Y for SmvLinkFollowWithVersionTest */
     test("Test SmvModuleLink datasetHash follow link version") {
       val res = smvLinkTestPkg2.L2.datasetHash()
-<<<<<<< HEAD
-      assert(res === 279780969) // when version = v1
-=======
-      assert(res === -1657727345) // when version = v1
->>>>>>> bb7c7ef8
+      assert(res === -70432112) // when version = v1
     }
 
     test("Test SmvModuleLink follow link with version config") {
