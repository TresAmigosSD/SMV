--- conflicted
+++ resolved
@@ -24,21 +24,8 @@
       val res = app.runModule(smvLinkTestPkg2.T.urn)
     }
 
-<<<<<<< HEAD
-    // While working on unification of SmvDataSet loading schemes we will be changing
-    // SmvDataSet implementation several times, causing CRCs to change. Ignore CRC
-    // and datasetHash tests until this process is complete.
-
-    // This test needs to be rewritten to be more robust and correct.
-    // It should not test for a specific result number, but should test
-    // that the version of the linked module is used in calculating the
-    // linking module's dataset hash
-    ignore("Test SmvModuleLink datasetHash follows linked module") {
-      assert(smvLinkTestPkg2.L.datasetHash() === 1113711127L) // when Y's version is 2
-=======
     test("Test SmvModuleLink datasetHash follows linked module") {
       assert(smvLinkTestPkg2.L.instanceValHash === smvLinkTestPkg2.L.smvModule.hashOfHash) // when Y's version is 2
->>>>>>> c83985f1
     }
   }
 
@@ -59,20 +46,15 @@
 
     /* Since DS will cache the resolved DF we need to use a separate Y for SmvLinkFollowWithVersionTest */
     test("Test SmvModuleLink datasetHash follow link version") {
-<<<<<<< HEAD
-      val res = smvLinkTestPkg2.L2.datasetHash()
-      assert(res === -70432112) // when version = v1
-=======
-      val app1 = SmvApp.init(v1AppArgs.toArray, Option(sc), Option(sqlContext))
+      val app1 = SmvApp.init(v1AppArgs.toArray, Option(sparkSession))
       val res1 = app1.dsm.load(smvLinkTestPkg2.L2.urn).head.instanceValHash()
-      val app2 = SmvApp.init(v2AppArgs.toArray, Option(sc), Option(sqlContext))
+      val app2 = SmvApp.init(v2AppArgs.toArray, Option(sparkSession))
       val res2 = app2.dsm.load(smvLinkTestPkg2.L2.urn).head.instanceValHash()
       assert(res1 !== res2) // when version = v1
->>>>>>> c83985f1
     }
 
     test("Test SmvModuleLink follow link with version config") {
-      val app = SmvApp.init(v1AppArgs.toArray, Option(sc), Option(sqlContext))
+      val app = SmvApp.init(v1AppArgs.toArray, Option(sparkSession))
       intercept[org.apache.hadoop.mapred.InvalidInputException] {
         val res = app.runModule(smvLinkTestPkg2.T2.urn)
       }
