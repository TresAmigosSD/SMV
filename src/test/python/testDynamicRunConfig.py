#
# This file is licensed under the Apache License, Version 2.0
# (the "License"); you may not use this file except in compliance with
# the License.  You may obtain a copy of the License at
#
#    http://www.apache.org/licenses/LICENSE-2.0
#
# Unless required by applicable law or agreed to in writing, software
# distributed under the License is distributed on an "AS IS" BASIS,
# WITHOUT WARRANTIES OR CONDITIONS OF ANY KIND, either express or implied.
# See the License for the specific language governing permissions and
# limitations under the License.

from test_support.smvbasetest import SmvBaseTest
from smv import SmvApp

class RunModuleWithRunConfigTest(SmvBaseTest):
    modUrn = 'mod:stage.modules.A'
    modName = 'modules.A'

    @classmethod
    def smvAppInitArgs(cls):
        return ['--smv-props', 'smv.stages=stage',
                'smv.config.keys=src', 'smv.config.src=cmd',
                '-m', "modules.A"]

    def test_run_module_with_cmd_run_config(self):
        self.smvApp.run()
        self.smvApp.setDynamicRunConfig({})
        res = self.smvApp.runModule(self.modUrn)[0]
        expected = self.createDF('src:String', 'cmd')
        self.should_be_same(expected, res)

    def test_run_module_with_dynamic_run_config(self):
        self.smvApp.run()
        self.smvApp.setDynamicRunConfig({})
        a = self.smvApp.runModule(self.modUrn, runConfig = {'src': 'dynamic_a'})[0]
        self.should_be_same(self.createDF('src:String', 'dynamic_a'), a)
        b = self.smvApp.runModule(self.modUrn, runConfig = {'src': 'dynamic_b'})[0]
        self.should_be_same(self.createDF('src:String', 'dynamic_b'), b)

        # Default runConfig=None leads to no change on the dynamic config
        c = self.smvApp.runModule(self.modUrn)[0]
        self.should_be_same(self.createDF('src:String', 'dynamic_b'), c)

    def test_run_module_by_name_with_run_config(self):
        self.smvApp.setDynamicRunConfig({})
        df, collector = self.smvApp.runModuleByName(self.modName)
        expected = self.createDF('src:String', 'cmd')
        self.should_be_same(expected, df)

<<<<<<< HEAD
    def test_dynamic_data_dir_change(self):
        init_output_python = self.smvApp.outputDir()
        init_output_scala = self.smvApp.j_smvApp.smvConfig().outputDir()
        self.smvApp.setDynamicRunConfig({'smv.outputDir': 'dummy'})
        output_python = self.smvApp.outputDir()
        output_scala = self.smvApp.j_smvApp.smvConfig().outputDir()
        self.assertEqual(init_output_python, init_output_scala)
        self.assertEqual(output_python, output_scala)
        self.assertEqual(output_python, 'dummy')
=======
    def test_explicit_set_dynamic_run_config(self):
        self.smvApp.setDynamicRunConfig({'src': 'dynamic_a'})
        a = self.smvApp.runModule(self.modUrn)[0]
        self.should_be_same(self.createDF('src:String', 'dynamic_a'), a)
>>>>>>> 595584af
<|MERGE_RESOLUTION|>--- conflicted
+++ resolved
@@ -49,7 +49,6 @@
         expected = self.createDF('src:String', 'cmd')
         self.should_be_same(expected, df)
 
-<<<<<<< HEAD
     def test_dynamic_data_dir_change(self):
         init_output_python = self.smvApp.outputDir()
         init_output_scala = self.smvApp.j_smvApp.smvConfig().outputDir()
@@ -59,9 +58,8 @@
         self.assertEqual(init_output_python, init_output_scala)
         self.assertEqual(output_python, output_scala)
         self.assertEqual(output_python, 'dummy')
-=======
+
     def test_explicit_set_dynamic_run_config(self):
         self.smvApp.setDynamicRunConfig({'src': 'dynamic_a'})
         a = self.smvApp.runModule(self.modUrn)[0]
-        self.should_be_same(self.createDF('src:String', 'dynamic_a'), a)
->>>>>>> 595584af
+        self.should_be_same(self.createDF('src:String', 'dynamic_a'), a)