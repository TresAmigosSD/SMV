#!/bin/bash

set -e


TEST_DIR=target/test-sample
I_APP_NAME=IntegrationApp
S_APP_NAME=SimpleApp
E_APP_NAME=EnterpriseApp

# Test stages containing a dependency scenario with a Python output module
PYTHON_MODULE_STAGES="\
test2 \
test4 \
"

HASH_TEST_MOD="integration.test.hashtest.modules.M"

PIP_INSTALL=0

function parse_args() {
  local _spark_home

<<<<<<< HEAD
  if [ ! -z "${SPARK_HOME:-}" ]; then
    _spark_home="${SPARK_HOME}"
=======
  if [ "${1}" == "--spark-home" ]; then
    shift
    _spark_home="${1}"
    shift
  else
    local spark_submit="$(type -p spark-submit)"
    local spark_bin="$(dirname "$spark_submit")" 
    _spark_home="$(cd "$spark_bin/.."; pwd)"
>>>>>>> 7dd6efc7
  fi

  for arg in "${@}"; do
    if [ "${arg}" == "--spark-home" ]; then
      shift
      _spark_home="${1}"
      shift
    fi
    if [ "${arg}" == "--pip-install" ]; then
      PIP_INSTALL=1
    fi
  done

  # In insatlling in pip, make sure eo emulate a user environment without a spark home
  if [ $PIP_INSTALL == 1 ]; then
    echo "Not setting the SPARK_HOME since this is a pip installation"
    unset SPARK_HOME
  else
    export SPARK_HOME
    SPARK_HOME=$(cd "${_spark_home}"; pwd)
    echo "Using Spark installation at ${SPARK_HOME:? Expected SPARK_HOME to have been set}"
    PATH="${PATH}:${SPARK_HOME}/bin"

    export SMV_HOME
    SMV_HOME=$(pwd)
  fi
}

function setup_virtualenv_if_needed() {
  if [ $PIP_INSTALL == 1 ]; then
    echo "Performing virtualenv pip installation of smv"
    rm -rf venv
    python -m virtualenv venv
    source venv/bin/activate
    pip install ".[pyspark]"
  fi
}

function verify_test_context() {
  echo "Using SMV_HOME of: ${SMV_HOME:-No SMV_HOME set}"

  if [ ! -z "${SMV_HOME}" ] && [ ! -d "${SMV_HOME}/src/test/scripts" ]; then
    echo "Must run this script from top level SMV directory"
    exit 1
  fi

  if [ ${PIP_INSTALL} == 1 ]; then
    SMV_INIT="smv-init"
    SMV_RUN="smv-run"
  else
    SMV_TOOLS="${SMV_HOME}/tools"
    SMV_INIT="${SMV_TOOLS}/smv-init"
    SMV_RUN="${SMV_TOOLS}/smv-run --spark-home ${SPARK_HOME}"
  fi

  echo "Using SMV_INIT of ${SMV_INIT}"
  echo "Using SMV_RUN of ${SMV_RUN}"
}

function enter_clean_test_dir() {
  rm -rf ${TEST_DIR}
  mkdir -p ${TEST_DIR}
  cd ${TEST_DIR}
}

function execute_in_dir() {
  target_dir="${1}"
  func_to_exec="${2}"
  (
    cd "${target_dir}"
    ${func_to_exec}
  )
}

function count_output() {
  echo $(wc -l <<< "$(ls -d data/output/*.csv)")
}

function verify_hash_unchanged() {
  if [ $(count_output) -gt 1 ]; then
    echo "Unchanged module's hashOfHash changed"
    exit 1
  fi
}

function verify_hash_changed() {
  previous_num_outputs="$1"
  if [ $(count_output) -le "$previous_num_outputs" ]; then
    echo "Changed module's hashOfHash didn't change"
    exit 1
  fi
}

function generate_integration_app() {
  echo "--------- GENERATE INTEGRATION APP -------------"
  ${SMV_INIT} -test ${I_APP_NAME}
}

function test_integration_app() {
  run_integration_app
  validate_integration_app_output
  validate_hash_test_module_cache_invalidation
  test_custom_driver
}

function run_integration_app() {
  echo "--------- RUN INTEGRATION APP -------------"
  ${SMV_RUN} \
      --smv-props \
      smv.inputDir="file://$(pwd)/data/input" \
      smv.outputDir="file://$(pwd)/data/output" --run-app \
      -- --master 'local[*]'
}

function test_custom_driver() {
  echo "--------- RUN APPLICATION WITH CUSTOM DRIVER -------------"
  rm -rf data/output/*
  ${SMV_RUN} --smv-props smv.config.keys=custom_key --smv-props smv.config.custom_key=custom_value \
    --script src/main/runners/custom_driver.py arg1 arg2 arg3
  if [ $(count_output) == 0 ]; then
    echo "Driver script wasn't exectuted!"
    exit 1
  fi
}

function validate_integration_app_output() {
  echo "--------- CHECK INTEGRATION APP OUTPUT -------------"

  for stage in $PYTHON_MODULE_STAGES; do
    TEST_INPUT=$(< data/input/$stage/table.csv)
    TEST_OUTPUT=$(cat data/output/integration.test.$stage.modules.M2_*.csv/part*)
    if [[ $TEST_INPUT != $TEST_OUTPUT ]]; then
      echo "Test failure: $stage"
      echo "Expected output:"
      echo $TEST_OUTPUT
      echo "Got:"
      echo $TEST_INPUT
      exit 1
    fi
  done
}


function validate_hash_test_module_cache_invalidation() {
  echo "--------- RUN HASH TEST MODULE -------------"
  rm -rf data/output/*
  ${SMV_RUN} -m $HASH_TEST_MOD

  echo "--------- RERUN UNCHANGED TEST MODULE -------------"
  ${SMV_RUN} -m $HASH_TEST_MOD

  echo "--------- VERIFY HASH UNCHANGED -------------"
  verify_hash_unchanged

  echo "--------- CHANGE MODULE -------------"
  HASH_TEST_PKG=$(sed -e "s/\(.*\)\.[^.]*/\1/g" <<< "$HASH_TEST_MOD")
  HASH_TEST_MOD_FILE="src/main/python/$(sed -e "s/\./\//g" <<< "$HASH_TEST_PKG").py"
  sed -i"" -e "s/table1/table2/" $HASH_TEST_MOD_FILE

  echo "--------- RUN CHANGED MODULE -------------"
  ${SMV_RUN} -m hashtest.modules.M

  echo "--------- VERIFY HASH CHANGED -------------"
  verify_hash_changed 1

  echo "--------- TOUCH INPUT CSV -------------"
  touch data/input/hashtest/table.csv

  echo "--------- RUN MODULE WITH UPDATED CSV -------------"
  ${SMV_RUN} -m hashtest.modules.M

  echo "--------- VERIFY HASH CHANGED -------------"
  verify_hash_changed 2

  echo "--------- CHANGE INPUT SCHEMA -------------"
  sed -i"" -e "s/String/Integer/" data/input/hashtest/table.schema

  echo "--------- RUN MODULE WITH UPDATED SCHEMA -------------"
  ${SMV_RUN} -m hashtest.modules.M
  echo "--------- VERIFY HASH CHANGED -------------"
  verify_hash_changed 3
}

function test_enterprise_app() {
  echo "--------- GENERATE ENTERPRISE APP -------------"
  ${SMV_INIT} -e $E_APP_NAME

  echo "--------- RUN ENTERPRISE APP -------------"
  execute_in_dir "$E_APP_NAME" "${SMV_RUN} --run-app"
}

function test_simple_app() {
  echo "--------- GENERATE SIMPLE APP -------------"
  ${SMV_INIT} -e $S_APP_NAME

  echo "--------- RUN SIMPLE APP -------------"
  execute_in_dir "$S_APP_NAME" "${SMV_RUN} --run-app"
}

echo "--------- INTEGRATION TEST BEGIN -------------"

parse_args $@
setup_virtualenv_if_needed
verify_test_context
enter_clean_test_dir
generate_integration_app
execute_in_dir "${I_APP_NAME}" test_integration_app
test_enterprise_app
test_simple_app

echo "--------- INTEGRATION TEST COMPLETE -------------"
<|MERGE_RESOLUTION|>--- conflicted
+++ resolved
@@ -19,22 +19,7 @@
 PIP_INSTALL=0
 
 function parse_args() {
-  local _spark_home
-
-<<<<<<< HEAD
-  if [ ! -z "${SPARK_HOME:-}" ]; then
-    _spark_home="${SPARK_HOME}"
-=======
-  if [ "${1}" == "--spark-home" ]; then
-    shift
-    _spark_home="${1}"
-    shift
-  else
-    local spark_submit="$(type -p spark-submit)"
-    local spark_bin="$(dirname "$spark_submit")" 
-    _spark_home="$(cd "$spark_bin/.."; pwd)"
->>>>>>> 7dd6efc7
-  fi
+  local _spark_home="${SPARK_HOME:-}"
 
   for arg in "${@}"; do
     if [ "${arg}" == "--spark-home" ]; then
@@ -46,6 +31,15 @@
       PIP_INSTALL=1
     fi
   done
+
+  # If _spark_home is still unset, look for it by deciphering the spark-submit on the PATH
+  if [ -z "${_spark_home}" ]; then
+    local spark_submit
+    spark_submit="$(type -p spark-submit)"
+    local spark_bin
+    spark_bin="$(dirname "$spark_submit")"
+    _spark_home="$(cd "$spark_bin/.."; pwd)"
+  fi
 
   # In insatlling in pip, make sure eo emulate a user environment without a spark home
   if [ $PIP_INSTALL == 1 ]; then
