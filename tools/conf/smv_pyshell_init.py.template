--- conflicted
+++ resolved
@@ -50,16 +50,8 @@
 
 sc.setLogLevel("ERROR")
 
-<<<<<<< HEAD
-smv_args = "_SMV_ALL_ARGS_".split()
-# Imnport smv
-from smv import smvPy
-
-app = smvPy.init(['-m', 'None', '--cbs-port', str(callback_server_port)] + smv_args, spark)
-=======
 user_args = "_SMV_ALL_ARGS_".split()
 all_args = ['--cbs-port', str(callback_server_port)] + user_args
-SmvApp.createInstance(all_args, sc, sqlContext)
->>>>>>> 9df47292
+SmvApp.createInstance(all_args, spark)
 
 from smvshell import *