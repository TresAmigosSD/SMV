--- conflicted
+++ resolved
@@ -11,12 +11,7 @@
 # Set PYTHONSTARTUP to load the init script
 # Since pyspark does not take app parameters, we have to pass SMV_ARGS to the
 # startup script. A little hackish before we figure out better ways.
-<<<<<<< HEAD
-export SMV_ALL_ARGS="${SMV_ARGS[@]}"
-sed -e "s|_SMV_ALL_ARGS_|${SMV_ALL_ARGS}|" "$SMV_TOOLS/conf/smv_pyshell_init.py.template" > smv_pyshell_init.py
-=======
 echo "${SMV_ARGS[@]}" > .smv_shell_all_args
->>>>>>> b2d283ce
 
 OLD_PYTHONSTARTUP=$PYTHONSTARTUP
 export PYTHONSTARTUP="${SMV_TOOLS}/../src/main/python/scripts/smvpyshell.py"
