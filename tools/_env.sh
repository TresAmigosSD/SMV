#!/bin/bash
# setup common environment used by smv-run and smv-shell scripts
#
# The following vars will be set once this script is sourced:
# SMV_ARGS : command line args (other than the spark args which are extracted separately)
# SPARK_ARGS : spark specific command line args (everything after "--" on command line)
# USER_CMD : name of the script that was launched (caller of this script)
# SMV_APP_CLASS : user specified --class name to use for spark-submit or SmvApp as default
# APP_JAR : user specified --jar option or the discovered application fat jar.
# SMV_USER_SCRIPT : optional user-defined launch script
#

# This function is used to split the command line arguments into SMV / Spark
# arguments.  Everything before "--" are considered SMV arguments and everything
# after "--" are considered spark arguments.
function split_smv_spark_args()
{
    while [ $# -ne 0 ]; do
        if [ "$1" == "--" ]; then
            shift
            break
        fi

        if [ "$1" == "--spark-home" ]; then
          shift
          SPARK_HOME_OPT="$1"
          shift
        elif [ "$1" == "--script" ]; then
          shift
          SMV_USER_SCRIPT="$1"
          shift
        else
          SMV_ARGS=("${SMV_ARGS[@]}" "$1")
          shift
        fi
    done

    # Need to extract the --jars option so we can concatenate those jars with
    # the APP_JAR when we run the spark-submit. Spark will not accept 2 separate
    # --jars options. Also need to handle the case when user uses equal signs (--jars=xyz.jar)
    # Same for --driver-class-path
    while [ $# -ne 0 ]; do
        if [ "$1" == "--jars" ]; then
            shift
            EXTRA_JARS="$1"
            shift
        # See http://wiki.bash-hackers.org/syntax/pe#search_and_replace for bash string parsing
        # tricks
        elif [ ${1%%=*} == "--jars" ]; then
            local ACTUAL_JARS_PORTION="${1#*=}"
            EXTRA_JARS="${ACTUAL_JARS_PORTION}"
            # Only need to shift once since we dont have a space separator
            shift
        elif [ "$1" == "--driver-class-path" ]; then
            EXTRA_DRIVER_CLASSPATHS="$1"
        elif [ ${1%%=*} == "--driver-class-path" ]; then
            local ACTUAL_CLASSPATHS_PORTION="${1#*=}"
            EXTRA_DRIVER_CLASSPATHS="${ACTUAL_CLASSPATHS_PORTION}"
            # Only need to shift once since we dont have a space separator
            shift
        else
          SPARK_ARGS=("${SPARK_ARGS[@]}" "$1")
          shift
        fi
    done

}

function find_file_in_dir()
{
  filepat=$1
  shift
  for dir in "$@"; do
    APP_JAR=`ls -1t ${dir}/${filepat} 2>/dev/null | head -1`
    if [ -n "$APP_JAR" ]; then
      break
    fi
  done
}

# find latest fat jar in target directory.
function find_fat_jar()
{
<<<<<<< HEAD
  # SMV_TOOLS should have been set by caller.
  if [ -z "$SMV_TOOLS" ]; then
    echo "ERROR: SMV_TOOLS not set by calling script!"
    exit 1
  fi
  SMV_FAT_JAR="${SMV_TOOLS}/../target/scala-2.11"
=======
  SMV_FAT_JAR="${SMV_TOOLS}/../target/scala-2.10"
>>>>>>> 828e0a86

  # try sbt-build location first if not found try mvn-build location next.
  # then repeat from the parent directory, because the shell is
  # sometimes run from a notebook subdirectory of a data project

  dirs=("target/scala-2.11" "target" "../target/scala-2.11" "../target" "$SMV_FAT_JAR")
  find_file_in_dir "*jar-with-dependencies.jar" "${dirs[@]}"
  echo APP_JAR = $APP_JAR

  if [ -z "$APP_JAR" ]; then
    echo "ERROR: could not find an app jar in local target directory or SMV build target"
    exit 1
  fi
}

# creates the SMV_SPARK_SUBMIT_FULLPATH and SMV_PYSPARK_FULLPATH from user
# specified spark home and possibly overriden command names (for cloudera support).
# users can specify SMV_SPARK_SUBMIT_CMD and SMV_PYSPARK_CMD to override the
# executable used for spark-submit and pyspark respectively.
function set_smv_spark_paths() {
  # if user specified --spark-home, use that as prefix to all spark commands.
  local prefix=""
  if [ -n "$SPARK_HOME_OPT" ]; then
    prefix="${SPARK_HOME_OPT}/bin/"
  fi

  # create the submit/pyspark full paths from spark home and override env vars.
  export SMV_SPARK_SUBMIT_FULLPATH="${prefix}${SMV_SPARK_SUBMIT_CMD:-spark-submit}"
  export SMV_PYSPARK_FULLPATH="${prefix}${SMV_PYSPARK_CMD:-pyspark}"

  echo "Using $SMV_SPARK_SUBMIT_FULLPATH to submit jobs"
  echo "Using $SMV_PYSPARK_FULLPATH to start shells"

  # verify that the two paths are valid
  local valid_paths=1
  type -p "${SMV_SPARK_SUBMIT_FULLPATH}" > /dev/null || valid_paths=0
  type -p "${SMV_PYSPARK_FULLPATH}" > /dev/null || valid_paths=0
  if [ $valid_paths -eq 0 ]; then
    echo "ERROR: The combination of --spark-home with spark commands override"
    echo "produced invalid paths above!"
    exit 1
  fi
}

# Remove trailing alphanum characters in dot-separated version text.
function sanitize_version () {
  # match a digit, followed by a letter, "+" or "_," and anything up to a "."
  # keep just the digit -- essentially removing any trailing alphanum between dots
  echo $(sed -E 's/([0-9])[_+a-zA-Z][^.]*/\1/g' <<< "$1")
}

# Compares the two versions (required, found) after sanitizing using
# the function above. Versions are dot-separated text. The major and
# minor parts must match exactly with required, and the patch part in
# the found version must be no less than required.
#
# echoes 0 if the found version meets the criteria
#        1 otherwise
function accept_version () {
  local sane=$(sanitize_version $2)
  local IFS=.
  local required=($1) found=($sane)
  if [[ ${required[0]} == ${found[0]} ]] && [[ ${required[1]} == ${found[1]} ]]; then
    echo 0
  else
    echo 1
  fi
}

function verify_spark_version() {
  local installed_version=$(${SMV_SPARK_SUBMIT_FULLPATH} --version 2>&1 | \
    grep -v "Spark Command" | grep version | head -1 | sed -e 's/.*version //')
  local required_version=$(cat "$SMV_TOOLS/../.spark_version")
  local vercmp=$(accept_version "$required_version" "$installed_version")
  if [[ $vercmp != "0" ]]; then
    echo "Spark $installed_version detected. Please install Spark $required_version."
    exit 1
  fi
}

function show_run_usage_message() {
  echo "USAGE: $1 [-h] <smv_app_args> [-- spark_args]"
  echo "smv_app_args:"
  echo "    [--purge-old-output]"
  echo "    [--data-dir dir] ..."
  echo "    <-m mod1 [mod2 ...] | -s stage1 [stage2 ...] | --run-app> ..."
  echo "    ..."
  echo "spark_args:"
  echo "    [--master master]"
  echo "    [--driver-memory=driver-mem]"
  echo "    ..."
}

# We intercept --help (and -h) so that we can make a simple spark-submit for the
# help message without running pyspark and creating a SparkContext
function check_help_option() {
  for opt in $SMV_ARGS; do
    if [ $opt = "--help" ] || [ $opt = "-h" ]; then
      print_help
      exit 0
    fi
  done
}

function print_help() {
  # Find but don't print the app jar
  find_fat_jar > /dev/null
  "${SMV_SPARK_SUBMIT_FULLPATH}" --class ${SMV_APP_CLASS}  "${APP_JAR}" --help
}

# --- MAIN ---
declare -a SMV_ARGS SPARK_ARGS
# SMV_TOOLS should have been set by caller.
if [ -z "$SMV_TOOLS" ]; then
    echo "ERROR: SMV_TOOLS not set by calling script!"
    exit 1
fi
USER_CMD=`basename $0`
SMV_APP_CLASS="org.tresamigos.smv.SmvApp"
split_smv_spark_args "$@"
set_smv_spark_paths
verify_spark_version
check_help_option
find_fat_jar<|MERGE_RESOLUTION|>--- conflicted
+++ resolved
@@ -81,16 +81,12 @@
 # find latest fat jar in target directory.
 function find_fat_jar()
 {
-<<<<<<< HEAD
   # SMV_TOOLS should have been set by caller.
   if [ -z "$SMV_TOOLS" ]; then
     echo "ERROR: SMV_TOOLS not set by calling script!"
     exit 1
   fi
   SMV_FAT_JAR="${SMV_TOOLS}/../target/scala-2.11"
-=======
-  SMV_FAT_JAR="${SMV_TOOLS}/../target/scala-2.10"
->>>>>>> 828e0a86
 
   # try sbt-build location first if not found try mvn-build location next.
   # then repeat from the parent directory, because the shell is
