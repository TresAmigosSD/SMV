--- conflicted
+++ resolved
@@ -2,11 +2,7 @@
 
 organization := "org.tresamigos"
 
-<<<<<<< HEAD
 version := "1.6.2-SNAPSHOT"
-=======
-version := "2.2-SNAPSHOT"
->>>>>>> 6feb3394
 
 scalaVersion := "2.11.8"
 
@@ -15,11 +11,6 @@
 val sparkVersion = "1.6.2"
 javacOptions ++= Seq("-source", "1.6", "-target", "1.6")
 
-<<<<<<< HEAD
-=======
-val sparkVersion = "2.3.0"
-
->>>>>>> 6feb3394
 libraryDependencies ++= Seq(
   "org.apache.spark"             %% "spark-sql"         % sparkVersion % "provided",
   "org.apache.spark"             %% "spark-hive"        % sparkVersion % "provided",
