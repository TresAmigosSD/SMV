--- conflicted
+++ resolved
@@ -8,13 +8,8 @@
 
 scalacOptions ++= Seq("-deprecation", "-feature")
 
-<<<<<<< HEAD
 val sparkVersion = "1.6.2"
-=======
 javacOptions ++= Seq("-source", "1.6", "-target", "1.6")
-
-val sparkVersion = "1.5.2"
->>>>>>> 2980e338
 
 libraryDependencies ++= Seq(
   "org.apache.spark"             %% "spark-sql"         % sparkVersion % "provided",
